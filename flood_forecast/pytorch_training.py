import torch
import torch.optim as optim
from typing import Type, Dict, List
from torch.utils.data import DataLoader
import json
import wandb
from timeit import default_timer as timer
from flood_forecast.utils import numpy_to_tvar
from flood_forecast.time_model import PyTorchForecast
from flood_forecast.model_dict_function import pytorch_opt_dict, pytorch_criterion_dict
from flood_forecast.transformer_xl.transformer_basic import greedy_decode
from flood_forecast.basic.linear_regression import simple_decode
from flood_forecast.training_utils import EarlyStopper
from flood_forecast.custom.custom_opt import GaussianLoss, MASELoss


def handle_meta_data(model: PyTorchForecast):
    """A function to init models with meta-data

    :param model: A PyTorchForecast model with meta_data parameter block in config file.
    :type model: PyTorchForecast
    :return: Returns a tuple of the initial meta-representation
    :rtype: tuple(PyTorchForecast, torch.Tensor, torch.nn)
    """
    meta_loss = None
    with open(model.params["meta_data"]["path"]) as f:
        json_data = json.load(f)
    if "meta_loss" in model.params["meta_data"]:
        meta_loss_str = model.params["meta_data"]["meta_loss"]
        meta_loss = pytorch_criterion_dict[meta_loss_str]()
    dataset_params2 = json_data["dataset_params"]
    training_path = dataset_params2["training_path"]
    valid_path = dataset_params2["validation_path"]
    meta_name = json_data["model_name"]
    meta_model = PyTorchForecast(meta_name, training_path, valid_path, dataset_params2["test_path"], json_data)
    meta_representation = get_meta_representation(model.params["meta_data"]["column_id"],
                                                  model.params["meta_data"]["uuid"], meta_model)
    return meta_model, meta_representation, meta_loss


def train_transformer_style(
        model: PyTorchForecast,
        training_params: Dict,
        takes_target=False,
        forward_params: Dict = {},
        model_filepath: str = "model_save") -> None:
    """
    Function to train any PyTorchForecast model
    :model The initialized PyTorchForecastModel
    :training_params_dict A dictionary of the parameters needed to train model
    :takes_target boolean: Determines whether to pass target during training
    :forward_params: A dictionary for additional forward parameters (for instance target)
    """
    use_wandb = model.wandb
    es = None
    worker_num = 1
    pin_memory = False
    dataset_params = model.params["dataset_params"]
    num_targets = 1
    if "n_targets" in model.params:
        num_targets = model.params["n_targets"]
    if "num_workers" in dataset_params:
        worker_num = dataset_params["num_workers"]
    if "pin_memory" in dataset_params:
        pin_memory = dataset_params["pin_memory"]
        print("Pin memory set to true")
    if "early_stopping" in model.params:
        es = EarlyStopper(model.params["early_stopping"]['patience'])
    opt = pytorch_opt_dict[training_params["optimizer"]](
        model.model.parameters(), **training_params["optim_params"])
    criterion_init_params = {}
    if "criterion_params" in training_params:
        criterion_init_params = training_params["criterion_params"]
    criterion = pytorch_criterion_dict[training_params["criterion"]](**criterion_init_params)
    if "probabilistic" in model.params["model_params"]:
        probabilistic = True
    else:
        probabilistic = False
    max_epochs = training_params["epochs"]
    data_loader = DataLoader(
        model.training,
        batch_size=training_params["batch_size"],
        shuffle=False,
        sampler=None,
        batch_sampler=None,
        num_workers=worker_num,
        collate_fn=None,
        pin_memory=pin_memory,
        drop_last=False,
        timeout=0,
        worker_init_fn=None)
    validation_data_loader = DataLoader(
        model.validation,
        batch_size=training_params["batch_size"],
        shuffle=False,
        sampler=None,
        batch_sampler=None,
        num_workers=worker_num,
        collate_fn=None,
        pin_memory=pin_memory,
        drop_last=False,
        timeout=0,
        worker_init_fn=None)
    test_data_loader = DataLoader(model.test_data, batch_size=1, shuffle=False, sampler=None,
                                  batch_sampler=None, num_workers=worker_num, collate_fn=None,
                                  pin_memory=pin_memory, drop_last=False, timeout=0,
                                  worker_init_fn=None)
    meta_model = None
    meta_representation = None
    meta_loss = None
    if model.params.get("meta_data") is None:
        model.params["meta_data"] = False
    if model.params["meta_data"]:
        meta_model, meta_representation, meta_loss = handle_meta_data(model)
    if use_wandb:
        wandb.watch(model.model)
    session_params = []
    for epoch in range(max_epochs):
        total_loss = torch_single_train(
            model,
            opt,
            criterion,
            data_loader,
            takes_target,
            meta_model,
            meta_representation,
            meta_loss,
            multi_targets=num_targets,
            forward_params=forward_params.copy())
        print("The loss for epoch " + str(epoch))
        print(total_loss)
        use_decoder = False
        if "use_decoder" in model.params:
            use_decoder = True
        valid = compute_validation(
            validation_data_loader,
            model.model,
            epoch,
            model.params["dataset_params"]["forecast_length"],
            model.crit,
            model.device,
            multi_targets=num_targets,
            meta_model=meta_model,
            decoder_structure=use_decoder,
            use_wandb=use_wandb,
            probabilistic=probabilistic)
        # Get metric from the return tuple
        # scaled_crit, unscaled_crit
        valid = list(valid[0].values())[0]
        if valid == 0.0:
            raise ValueError("Error validation loss is zero there is a problem with the validator.")
        if use_wandb:
            wandb.log({'epoch': epoch, 'loss': total_loss})
        epoch_params = {
            "epoch": epoch,
            "train_loss": str(total_loss),
            "validation_loss": str(valid)}
        session_params.append(epoch_params)
        if es:
            if not es.check_loss(model.model, valid):
                print("Stopping model now")
                model.model.load_state_dict(torch.load("checkpoint.pth"))
                break
    decoder_structure = True
    if model.params["dataset_params"]["class"] != "default":
        decoder_structure = False
    test = compute_validation(
        test_data_loader,
        model.model,
        epoch,
        model.params["dataset_params"]["forecast_length"],
        model.crit,
        model.device,
        meta_model=meta_model,
        multi_targets=num_targets,
        decoder_structure=decoder_structure,
        use_wandb=use_wandb,
        val_or_test="test_loss",
        probabilistic=probabilistic)
    print("test loss:", test)
    model.params["run"] = session_params
    model.save_model(model_filepath, max_epochs)


def get_meta_representation(column_id: str, uuid: str, meta_model):
    return meta_model.test_data.__getitem__(0, uuid, column_id)[0]


def compute_loss(labels, output, src, criterion, validation_dataset, probabilistic=None, output_std=None, m=1):
    """[summary]

    :param labels: [description]
    :type labels: [type]
    :param output: [description]
    :type output: [type]
    :param src: [description]
    :type src: [type]
    :param criterion: [description]
    :type criterion: [type]
    :param validation_dataset: [description]
    :type validation_dataset: [type]
    :param probabilistic: [description], defaults to None
    :type probabilistic: [type], optional
    :param output_std: [description], defaults to None
    :type output_std: [type], optional
    :param m: [description], defaults to 1
    :type m: int, optional
    :return: [description]
    :rtype: [type]
    """
    if not probabilistic and isinstance(output, torch.Tensor):
        if len(labels.shape) != len(output.shape):
            if len(labels.shape) > 1:
                if labels.shape[1] == output.shape[1]:
                    labels = labels.unsqueeze(2)
                else:
                    labels = labels.unsqueeze(0)
    if probabilistic:
        if type(output_std) != torch.Tensor:
            print("Converted")
            output_std = torch.from_numpy(output_std)
        if type(output) != torch.Tensor:
            output = torch.from_numpy(output)
        output_dist = torch.distributions.Normal(output, output_std)
    if validation_dataset:
        if probabilistic:
            unscaled_out = validation_dataset.inverse_scale(output)
            try:
                output_std = numpy_to_tvar(output_std)
            except Exception:
                pass
            output_dist = torch.distributions.Normal(unscaled_out, output_std)
        else:
            output = validation_dataset.inverse_scale(output.cpu())
            labels = validation_dataset.inverse_scale(labels.cpu())
            src = validation_dataset.inverse_scale(src.cpu())
    if probabilistic:
        loss = -output_dist.log_prob(labels.float()).sum()  # FIX THIS
    elif isinstance(criterion, GaussianLoss):
        g_loss = GaussianLoss(output[0], output[1])
        loss = g_loss(labels)
    elif isinstance(criterion, MASELoss):
        assert len(labels.shape) == len(output.shape)
        loss = criterion(labels.float(), output, src, m)
    else:
        assert len(labels.shape) == len(output.shape)
        assert labels.shape[0] == output.shape[0]
        loss = criterion(output, labels.float())
    return loss


def torch_single_train(model: PyTorchForecast,
                       opt: optim.Optimizer,
                       criterion: Type[torch.nn.modules.loss._Loss],
                       data_loader: DataLoader,
                       takes_target: bool,
                       meta_data_model: PyTorchForecast,
                       meta_data_model_representation: torch.Tensor,
                       meta_loss=None,
                       multi_targets=1,
                       forward_params: Dict = {}) -> float:
    start_time = timer()
    probablistic = None
    if "probabilistic" in model.params["model_params"]:
        probablistic = True
    print('running torch_single_train')
    i = 0
    output_std = None
    running_loss = 0.0
    for src, trg in data_loader:
        opt.zero_grad()
        # Convert to CPU/GPU/TPU
        src = src.to(model.device)
        trg = trg.to(model.device)
        # TODO figure how to avoid
        if meta_data_model:
            representation = meta_data_model.model.generate_representation(meta_data_model_representation)
            forward_params["meta_data"] = representation
            if meta_loss:
                output = meta_data_model.model(meta_data_model_representation)
                met_loss = compute_loss(meta_data_model_representation, output, torch.rand(2, 3, 2), meta_loss, None)
                met_loss.backward()
        if takes_target:
            forward_params["t"] = trg
        output = model.model(src, **forward_params)
        if multi_targets == 1:
            labels = trg[:, :, 0]
        elif multi_targets > 1:
            labels = trg[:, :, 0:multi_targets]
        if probablistic:
            output1 = output
            output = output.mean
            output_std = output1.stddev
        loss = compute_loss(labels, output, src, criterion, None, probablistic, output_std, m=multi_targets)
        if loss > 100:
            print("Warning: high loss detected")
        loss.backward()
        opt.step()
        if torch.isnan(loss) or loss == float('inf'):
            raise ValueError("Error infinite or NaN loss detected. Try normalizing data or performing interpolation")
        running_loss += loss.item()
        i += 1
    end_time = timer()
    elapsed_time = end_time - start_time
    wandb.log({"train_loop_time": elapsed_time})
    print("The running loss is:")
    print(running_loss)
    print("The number of items in train is: ")
    print(i)
    total_loss = running_loss / float(i)
    return total_loss


def compute_validation(validation_loader: DataLoader,
                       model,
                       epoch: int,
                       forecast_length: int,
                       criterion: List[torch.nn.modules.loss._Loss],
                       device: torch.device,
                       decoder_structure=False,
                       meta_data_model=None,
                       use_wandb: bool = False,
                       meta_model=None,
                       multi_targets=1,
                       val_or_test="validation_loss",
                       probabilistic=False) -> float:
    """Function to compute the validation loss metrics

    :param validation_loader: The data-loader of either validation or test-data
    :type validation_loader: DataLoader
    :param model: model
    :type model: [type]
    :param epoch: [description]
    :type epoch: int
    :param sequence_size: [description]
    :type sequence_size: int
    :param criterion: [description]
    :type criterion: Type[torch.nn.modules.loss._Loss]
    :param device: [description]
    :type device: torch.device
    :param decoder_structure: [description], defaults to False
    :type decoder_structure: bool, optional
    :param meta_data_model: [description], defaults to None
    :type meta_data_model: [type], optional
    :param use_wandb: [description], defaults to False
    :type use_wandb: bool, optional
    :param meta_model: [description], defaults to None
    :type meta_model: [type], optional
    :param multi_targets: [description], defaults to 1
    :type multi_targets: int, optional
    :param val_or_test: [description], defaults to "validation_loss"
    :type val_or_test: str, optional
    :param probabilistic: [description], defaults to False
    :type probabilistic: bool, optional
    :return: [description]
    :rtype: float
    """
    print('Computing validation loss')
    start_time = timer()
    unscaled_crit = dict.fromkeys(criterion, 0)
    scaled_crit = dict.fromkeys(criterion, 0)
    model.eval()
    output_std = None
    with torch.no_grad():
        i = 0
        loss_unscaled_full = 0.0
        for src, targ in validation_loader:
            src = src.to(device)
            targ = targ.to(device)
            i += 1
            if decoder_structure:
                if type(model).__name__ == "SimpleTransformer":
                    targ_clone = targ.detach().clone()
                    output = greedy_decode(
                        model,
                        src,
                        targ.shape[1],
                        targ_clone,
                        device=device)[
                        :,
                        :,
                        0]
                else:
                    if probabilistic:
                        output, output_std = simple_decode(model,
                                                           src,
                                                           targ.shape[1],
                                                           targ,
                                                           1,
                                                           multi_targets=multi_targets,
                                                           probabilistic=probabilistic)
                        output, output_std = output[:, :, 0], output_std[0]
                        output_dist = torch.distributions.Normal(output, output_std)
                    else:
                        output = simple_decode(model=model,
                                               src=src,
                                               max_seq_len=targ.shape[1],
                                               real_target=targ,
<<<<<<< HEAD
                                               output_len=forecast_length,
=======
                                               output_len=sequence_size,
>>>>>>> 7343cfbc
                                               multi_targets=multi_targets,
                                               probabilistic=probabilistic)[:, :, 0:multi_targets]
            else:
                if probabilistic:
                    output_dist = model(src.float())
                    output = output_dist.mean.detach().numpy()
                    output_std = output_dist.stddev.detach().numpy()
                else:
                    output = model(src.float())
            if multi_targets == 1:
                labels = targ[:, :, 0]
            elif multi_targets > 1:
                labels = targ[:, :, 0:multi_targets]
            validation_dataset = validation_loader.dataset
            print("running crit ")
            for crit in criterion:
                if validation_dataset.scale:
                    # Should this also do loss.item() stuff?
                    if len(src.shape) == 2:
                        src = src.unsqueeze(0)
                    src1 = src[:, :, 0:multi_targets]
                    loss_unscaled_full = compute_loss(labels, output, src1, crit, validation_dataset,
                                                      probabilistic, output_std, m=multi_targets)
                    unscaled_crit[crit] += loss_unscaled_full.item() * len(labels.float())
                    print(unscaled_crit)
                loss = compute_loss(labels, output, src, crit, False, probabilistic, output_std, m=multi_targets)
                scaled_crit[crit] += loss.item() * len(labels.float())
    end_time = timer()
    if use_wandb:
        if loss_unscaled_full:
            scaled = {k.__class__.__name__: v / (len(validation_loader.dataset) - 1) for k, v in scaled_crit.items()}
            newD = {k.__class__.__name__: v / (len(validation_loader.dataset) - 1) for k, v in unscaled_crit.items()}
            wandb.log({'epoch': epoch,
                       val_or_test: scaled,
                       val_or_test + "_time": end_time - start_time,
                       "unscaled_" + val_or_test: newD})
        else:
            scaled = {k.__class__.__name__: v / (len(validation_loader.dataset) - 1) for k, v in scaled_crit.items()}
            wandb.log({'epoch': epoch, val_or_test: scaled})
    model.train()
    return scaled_crit, unscaled_crit<|MERGE_RESOLUTION|>--- conflicted
+++ resolved
@@ -396,11 +396,7 @@
                                                src=src,
                                                max_seq_len=targ.shape[1],
                                                real_target=targ,
-<<<<<<< HEAD
                                                output_len=forecast_length,
-=======
-                                               output_len=sequence_size,
->>>>>>> 7343cfbc
                                                multi_targets=multi_targets,
                                                probabilistic=probabilistic)[:, :, 0:multi_targets]
             else:
