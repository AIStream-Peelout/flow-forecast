from datetime import datetime
from typing import Callable, Dict, List, Tuple, Type

import numpy as np
import pandas as pd
import sklearn.metrics
import torch

from flood_forecast.explain_model_output import (
    deep_explain_model_heatmap,
    deep_explain_model_summary_plot,
)
from flood_forecast.model_dict_function import decoding_functions
from flood_forecast.custom.custom_opt import MASELoss, GaussianLoss
from flood_forecast.preprocessing.pytorch_loaders import CSVTestLoader
from flood_forecast.time_model import TimeSeriesModel
from flood_forecast.utils import flatten_list_function


def stream_baseline(
    river_flow_df: pd.DataFrame, forecast_column: str, hours_forecast=336
) -> (pd.DataFrame, float):
    """
    Function to compute the baseline MSE
    by using the mean value from the train data.
    """
    total_length = len(river_flow_df.index)
    train_river_data = river_flow_df[: total_length - hours_forecast]
    test_river_data = river_flow_df[total_length - hours_forecast:]
    mean_value = train_river_data[[forecast_column]].median()[0]
    test_river_data["predicted_baseline"] = mean_value
    mse_baseline = sklearn.metrics.mean_squared_error(
        test_river_data[forecast_column], test_river_data["predicted_baseline"]
    )
    return test_river_data, round(mse_baseline, ndigits=3)


def plot_r2(river_flow_preds: pd.DataFrame) -> float:
    """
    We assume at this point river_flow_preds already has
    a predicted_baseline and a predicted_model column
    """
    pass


def get_model_r2_score(
    river_flow_df: pd.DataFrame,
    model_evaluate_function: Callable,
    forecast_column: str,
    hours_forecast=336,
):
    """

    model_evaluate_function should call any necessary preprocessing
    """
    test_river_data, baseline_mse = stream_baseline(river_flow_df, forecast_column)


def get_r2_value(model_mse, baseline_mse):
    return 1 - model_mse / baseline_mse


def get_value(the_path: str) -> None:
    df = pd.read_csv(the_path)
    res = stream_baseline(df, "cfs", 336)
    print(get_r2_value(0.120, res[1]))


def evaluate_model(
    model: Type[TimeSeriesModel],
    model_type: str,
    target_col: List[str],
    evaluation_metrics: List,
    inference_params: Dict,
    eval_log: Dict,
) -> Tuple[Dict, pd.DataFrame, int, pd.DataFrame]:
    """
    A function to evaluate a model. Called automatically at end of training.
    Can be imported for continuing to evaluate a model in other places as well.


    .. highlight:: python
    .. code-block:: python

        from flood_forecast.evaluator import evaluate_model
<<<<<<< HEAD
        evaluate_model(model, , "cfs", )
=======
        forecast_model = PyTorchForecast()
        evaluate_model(forecast_model, )
>>>>>>> 24718871
        ...
    '''
    """
    if model_type == "PyTorch":
        (
            df_train_and_test,
            end_tensor,
            forecast_history,
            forecast_start_idx,
            test_data,
            df_predictions,
            # df_prediction_samples_std_dev,
        ) = infer_on_torch_model(model, **inference_params)
        # To-do turn this into a general function
        g_loss = False
        probablistic = True if "probabilistic" in inference_params else False
        if isinstance(end_tensor, tuple) and not probablistic:
            end_tensor_0 = end_tensor[1]
            end_tensor = end_tensor[0]
            g_loss = True
        print("transform end tens preform")
        if test_data.scale:
            print("Un-transforming data")
            if probablistic:
                print('probabilistic running on infer_on_torch_model')
                end_tensor_mean = test_data.inverse_scale(end_tensor[0].detach().reshape(-1, 1))
                end_tensor_list = flatten_list_function(end_tensor_mean.numpy().tolist())
                end_tensor_mean = end_tensor_mean.squeeze(1)
            else:
                if "n_targets" in model.params:
                    end_tensor = test_data.inverse_scale(end_tensor.detach())
                else:
                    end_tensor = test_data.inverse_scale(end_tensor.detach().reshape(-1, 1))
                end_tensor_list = flatten_list_function(end_tensor.numpy().tolist())
                end_tensor = end_tensor.squeeze(1)  # Removing extra dim from reshape?
            history_length = model.params["dataset_params"]["forecast_history"]
            if "n_targets" in model.params:
                df_train_and_test.loc[df_train_and_test.index[history_length:],
                                      "preds"] = end_tensor[:, 0].numpy().tolist()
                for i, target in enumerate(target_col):
                    df_train_and_test["pred_" + target] = 0
                    df_train_and_test.loc[df_train_and_test.index[history_length:],
                                          "pred_" + target] = end_tensor[:, i].numpy().tolist()
            else:
                df_train_and_test.loc[df_train_and_test.index[history_length:], "preds"] = end_tensor_list
                df_train_and_test["pred_" + target_col[0]] = 0
                df_train_and_test.loc[df_train_and_test.index[history_length:],
                                      "pred_" + target_col[0]] = end_tensor_list
        print("Current historical dataframe ")
        print(df_train_and_test)
    for evaluation_metric in model.crit:
        idx = 0
        for target in target_col:
            labels = torch.from_numpy(df_train_and_test[target][forecast_history:].to_numpy())
            evaluation_metric_function = evaluation_metric
            if "probabilistic" in inference_params:
                s = evaluation_metric_function(
                    torch.distributions.Normal(end_tensor[0], end_tensor[1][0]),
                    labels,
                )
            elif isinstance(evaluation_metric_function, MASELoss):
                s = evaluation_metric_function(
                    labels,
                    end_tensor,
                    torch.from_numpy(
                        df_train_and_test[target][:forecast_history].to_numpy()
                    )
                )
            elif g_loss:
                g = GaussianLoss(end_tensor.unsqueeze(1), end_tensor_0.unsqueeze(1))
                s = g(labels.unsqueeze(1))

            else:
                if "n_targets" in model.params:
                    s = evaluation_metric_function(
                        labels,
                        end_tensor[:, idx],
                    )
                else:
                    s = evaluation_metric_function(
                        labels,
                        end_tensor,
                    )
            idx += 1
            eval_log[target + "_" + evaluation_metric.__class__.__name__] = s

    # Explain model behaviour using shap
    if "probabilistic" in inference_params:
        print("Probabilistic explainability currently not supported.")
    elif "n_targets" in model.params:
        print("Multitask forecasting support coming soon")
    elif g_loss:
        print("SHAP not yet supported for these models with multiple outputs")
    else:
        deep_explain_model_summary_plot(
            model, test_data, inference_params["datetime_start"]
        )
        deep_explain_model_heatmap(model, test_data, inference_params["datetime_start"])

    return eval_log, df_train_and_test, forecast_start_idx, df_predictions


def infer_on_torch_model(
    model,
    test_csv_path: str = None,
    datetime_start: datetime = datetime(2018, 9, 22, 0),
    hours_to_forecast: int = 336,
    decoder_params=None,
    dataset_params: Dict = {},
    num_prediction_samples: int = None,
    probabilistic: bool = False,
    criterion_params: Dict = None
) -> (pd.DataFrame, torch.Tensor, int, int, CSVTestLoader, List[pd.DataFrame]):
    """
    Function to handle both test evaluation and inference on a test data-frame.
    :return:
        df: df including training and test data
        end_tensor: the final tensor after the model has finished predictions
        history_length: num rows to use in training
        forecast_start_idx: row index to start forecasting
        test_data: CSVTestLoader instance
        df_prediction_samples: has same index as df, and num cols equal to num_prediction_samples
        or no columns if num_prediction_samples is None
    :rtype: tuple()
    """
    device = torch.device("cuda" if torch.cuda.is_available() else "cpu")
    if isinstance(datetime_start, str):
        datetime_start = datetime.strptime(datetime_start, "%Y-%m-%d")
    multi_params = 1
    if "n_targets" in model.params:
        multi_params = model.params["n_targets"]
    print("This model is currently forecasting for : " + str(multi_params) + " targets")
    history_length = model.params["dataset_params"]["forecast_history"]
    forecast_length = model.params["dataset_params"]["forecast_length"]
    sort_column2 = None
    # If the test dataframe is none use default one supplied in params
    if test_csv_path is None:
        csv_test_loader = model.test_data
    else:
        csv_test_loader = CSVTestLoader(
            test_csv_path,
            hours_to_forecast,
            **dataset_params,
            sort_column_clone=sort_column2,
            interpolate=dataset_params["interpolate_param"]
        )
    model.model.eval()
    (
        history,
        df_train_and_test,
        forecast_start_idx,
    ) = csv_test_loader.get_from_start_date(datetime_start)
    end_tensor = generate_predictions(
        model,
        df_train_and_test,
        csv_test_loader,
        history,
        device,
        forecast_start_idx,
        forecast_length,
        hours_to_forecast,
        decoder_params,
        multi_params=multi_params
    )

    df_train_and_test["preds"] = 0
    if decoder_params is not None:
        if "probabilistic" in decoder_params:
            df_train_and_test.loc[df_train_and_test.index[history_length:], "preds"] = end_tensor[0].numpy().tolist()
            df_train_and_test["std_dev"] = 0
            print('end_tensor[1][0].numpy().tolist()', end_tensor[1][0].numpy().tolist())
            try:
                df_train_and_test.loc[df_train_and_test.index[history_length:],
                                      "std_dev"] = end_tensor[1][0].numpy().tolist()
            except Exception as e:
                df_train_and_test.loc[df_train_and_test.index[history_length:],
                                      "std_dev"] = [x[0] for x in end_tensor[1][0].numpy().tolist()]
                print(e)
    else:
        df_train_and_test.loc[df_train_and_test.index[history_length:], "preds"] = end_tensor.numpy().tolist()
    df_prediction_arr = []
    df_prediction_samples = pd.DataFrame(index=df_train_and_test.index)
    # df_prediction_samples_std_dev = pd.DataFrame(index=df_train_and_test.index)
    if num_prediction_samples is not None:
        model.model.train()  # sets mode to train so the dropout layers will be touched
        assert num_prediction_samples > 0
        prediction_samples = generate_prediction_samples(
            model,
            df_train_and_test,
            csv_test_loader,
            history,
            device,
            forecast_start_idx,
            forecast_length,
            hours_to_forecast,
            decoder_params,
            num_prediction_samples,
            multi_params=multi_params
        )
        df_prediction_samples = pd.DataFrame(
            index=df_train_and_test.index,
            columns=list(range(num_prediction_samples)),
            dtype="float",
        )
        num_samples = model.params["inference_params"].get("num_prediction_samples")
        df_prediction_arr = handle_ci_multi(prediction_samples, csv_test_loader, multi_params,
                                            df_prediction_samples, decoder_params, history_length, num_samples)
    return (
        df_train_and_test,
        end_tensor,
        history_length,
        forecast_start_idx,
        csv_test_loader,
        df_prediction_arr,
        # df_prediction_samples_std_dev
    )


def handle_ci_multi(prediction_samples: torch.Tensor, csv_test_loader: CSVTestLoader, multi_params: int,
                    df_pred, decoder_param: bool, history_length: int, num_samples: int) -> List[pd.DataFrame]:
    df_prediction_arr = []
    if decoder_param is not None:
        if "probabilistic" in decoder_param:
            prediction_samples = prediction_samples[0]
        if multi_params == 1:
            print(type(prediction_samples))
            predict = csv_test_loader.inverse_scale(prediction_samples).numpy()
            prediction_samples = predict
            df_pred.iloc[history_length:] = prediction_samples
            df_prediction_arr.append(df_pred)
        else:
            print(prediction_samples.shape)
            for i in range(0, num_samples):
                tra = prediction_samples[:, :, 0, i]
                prediction_samples[:, :, 0, i] = csv_test_loader.inverse_scale(tra.transpose(1, 0)).transpose(1, 0)
                if i > 0:
                    if np.equal(tra, prediction_samples[:, :, 0, i - 1]).all():
                        print("WARNING model values are the same. Try varying dropout or other mechanism")
            for i in range(0, multi_params):
                if i > 0:
                    if np.equal(prediction_samples[i, :, 0, :], prediction_samples[i - 1, :, 0, :]).all():
                        raise ValueError("Something is wrong data for the targets is equal")
                df_pred.iloc[history_length:] = prediction_samples[i, :, 0, :]
                df_prediction_arr.append(df_pred.copy())
    else:
        df_pred.iloc[history_length:] = prediction_samples
        df_prediction_arr.append(df_pred)
    if len(df_prediction_arr) < 1:
        raise ValueError("Error length of the prediction array must be one or greater")
    return df_prediction_arr


def generate_predictions(
    model: Type[TimeSeriesModel],
    df: pd.DataFrame,
    test_data: CSVTestLoader,
    history: torch.Tensor,
    device: torch.device,
    forecast_start_idx: int,
    forecast_length: int,
    hours_to_forecast: int,
    decoder_params: Dict,
    multi_params: int = 1
) -> torch.Tensor:
    """[summary]

    :param model: A PyTorchForecast
    :type model: Type[TimeSeriesModel]
    :param df: [description]
    :type df: pd.DataFrame
    :param test_data: [description]
    :type test_data: CSVTestLoader
    :param history: [description]
    :type history: torch.Tensor
    :param device: [description]
    :type device: torch.device
    :param forecast_start_idx: [description]
    :type forecast_start_idx: int
    :param forecast_length: [description]
    :type forecast_length: int
    :param hours_to_forecast: [description]
    :type hours_to_forecast: int
    :param decoder_params: [description]
    :type decoder_params: Dict
    :param multi_params: [description], defaults to 1
    :type multi_params: int, optional
    :return: [description]
    :rtype: torch.Tensor
    """
    history_dim = history.unsqueeze(0).to(model.device)
    print("Add debugging crap below")
    if decoder_params is None:
        end_tensor = generate_predictions_non_decoded(
            model, df, test_data, history_dim, forecast_length, hours_to_forecast,
        )
    else:
        # model, src, max_seq_len, real_target, output_len=1, unsqueeze_dim=1
        # hours_to_forecast 336
        # greedy_decode(model, src, sequence_size, targ, src, device=device)[:, :, 0]
        # greedy_decode(model, src:torch.Tensor, max_len:int,
        # real_target:torch.Tensor, start_symbol:torch.Tensor,
        # unsqueeze_dim=1, device='cpu')
        end_tensor = generate_decoded_predictions(
            model,
            test_data,
            forecast_start_idx,
            device,
            history_dim,
            hours_to_forecast,
            decoder_params,
            multi_targets=multi_params
        )
    return end_tensor


def generate_predictions_non_decoded(
    model: Type[TimeSeriesModel],
    df: pd.DataFrame,
    test_data: CSVTestLoader,
    history_dim: torch.Tensor,
    forecast_length: int,
    hours_to_forecast: int,
) -> torch.Tensor:
    full_history = [history_dim]
    all_tensor = []
    if test_data.use_real_precip:
        precip_cols = test_data.convert_real_batches("precip", df[forecast_length:])
    if test_data.use_real_temp:
        temp_cols = test_data.convert_real_batches("temp", df[forecast_length:])
    for i in range(0, int(np.ceil(hours_to_forecast / forecast_length).item())):
        output = model.model(full_history[i].to(model.device))
        all_tensor.append(output.view(-1))
        if i == int(np.ceil(hours_to_forecast / forecast_length).item()) - 1:
            break
        rel_cols = model.params["dataset_params"]["relevant_cols"]
        if test_data.use_real_precip and test_data.use_real_temp:
            # Order here should match order of original tensor... But what is the best way todo that...?
            # Hmm right now this will create a bug if for some reason the order [precip, temp, output]
            intial_numpy = (
                torch.stack(
                    [
                        output.view(-1).float().to(model.device),
                        precip_cols[i].float().to(model.device),
                        temp_cols[i].float().to(model.device),
                    ]
                )
                .to("cpu")
                .detach()
                .numpy()
            )
            temp_df = pd.DataFrame(intial_numpy.T, columns=rel_cols)
            revised_np = temp_df[rel_cols].to_numpy()
            full_history.append(
                torch.from_numpy(revised_np).to(model.device).unsqueeze(0)
            )
    remainder = forecast_length - hours_to_forecast % forecast_length
    if remainder != forecast_length:
        # Subtract remainder from array
        end_tensor = torch.cat(all_tensor, axis=0).to("cpu").detach()[:-remainder]
    else:
        end_tensor = torch.cat(all_tensor, axis=0).to("cpu").detach()

    print(end_tensor.shape)  # Dimension now is (n_time_steps_to_forecast_steps)!! i.e [16]
    return end_tensor


def generate_decoded_predictions(
    model: Type[TimeSeriesModel],
    test_data: CSVTestLoader,
    forecast_start_idx: int,
    device: torch.device,
    history_dim: torch.Tensor,
    hours_to_forecast: int,
    decoder_params: Dict,
    multi_targets: int = 1,
) -> torch.Tensor:
    probabilistic = False
    scaler = None
    if test_data.no_scale:
        scaler = test_data
    if decoder_params is not None:
        if "probabilistic" in decoder_params:
            probabilistic = True

    real_target_tensor = (
        torch.from_numpy(test_data.df[forecast_start_idx:].to_numpy())
        .to(device)
        .unsqueeze(0)
        .to(model.device)
    )
    end_tensor = decoding_functions[decoder_params["decoder_function"]](
        model.model,
        history_dim,
        hours_to_forecast,
        real_target_tensor,
        decoder_params["unsqueeze_dim"],
        output_len=model.params["dataset_params"]["forecast_length"],
        multi_targets=multi_targets,
        device=model.device,
        probabilistic=probabilistic,
        scaler=scaler
    )
    if probabilistic:
        end_tensor_mean = end_tensor[0][:, :, 0].view(-1).to("cpu").detach()
        return end_tensor_mean, end_tensor[1]
    elif isinstance(end_tensor, tuple):
        return end_tensor[0][:, :, 0].view(-1).to("cpu").detach(), end_tensor[1][:, :, 0].view(-1).to("cpu").detach()
    if multi_targets == 1:
        end_tensor = end_tensor[:, :, 0].view(-1)
    return end_tensor.to("cpu").detach()


def generate_prediction_samples(
    model: Type[TimeSeriesModel],
    df: pd.DataFrame,
    test_data: CSVTestLoader,
    history: torch.Tensor,
    device: torch.device,
    forecast_start_idx: int,
    forecast_length: int,
    hours_to_forecast: int,
    decoder_params: Dict,
    num_prediction_samples: int,
    multi_params=1
) -> np.ndarray:
    pred_samples = []
    std_dev_samples = []
    probabilistic = False
    if decoder_params is not None:
        if "probabilistic" in decoder_params:
            probabilistic = True

    for _ in range(num_prediction_samples):
        end_tensor = generate_predictions(
            model,
            df,
            test_data,
            history,
            device,
            forecast_start_idx,
            forecast_length,
            hours_to_forecast,
            decoder_params,
            multi_params=multi_params
        )

        if probabilistic:
            pred_samples.append(end_tensor[0].numpy())
            std_dev_samples.append(end_tensor[1].numpy())
        else:
            pred_samples.append(end_tensor.numpy())
    if probabilistic:
        return np.array(pred_samples).T, np.array(std_dev_samples).T
    else:
        return np.array(pred_samples).T  # each column is 1 array of predictions<|MERGE_RESOLUTION|>--- conflicted
+++ resolved
@@ -83,12 +83,8 @@
     .. code-block:: python
 
         from flood_forecast.evaluator import evaluate_model
-<<<<<<< HEAD
-        evaluate_model(model, , "cfs", )
-=======
         forecast_model = PyTorchForecast()
-        evaluate_model(forecast_model, )
->>>>>>> 24718871
+        evaluate_model(forecast_model, d, "cfs", )
         ...
     '''
     """
