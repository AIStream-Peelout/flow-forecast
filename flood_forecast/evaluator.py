import numpy as np 
import pandas as pd
import torch 
from datetime import datetime
from typing import Callable, Tuple, Dict, List, Type
from flood_forecast.time_model import TimeSeriesModel
import sklearn.metrics
from flood_forecast.model_dict_function import decoding_functions
from flood_forecast.preprocessing.pytorch_loaders import CSVTestLoader
from flood_forecast.utils import flatten_list_function

def stream_baseline(river_flow_df:pd.DataFrame, forecast_column:str, hours_forecast=336)->(pd.DataFrame, float):
    """
    Function to compute the baseline MSE 
    by using the mean value from the train data. 
    """
    total_length = len(river_flow_df.index)
    train_river_data = river_flow_df[:total_length-hours_forecast]
    test_river_data = river_flow_df[total_length-hours_forecast:]
    mean_value = train_river_data[[forecast_column]].median()[0]
    test_river_data['predicted_baseline'] = mean_value
    mse_baseline = sklearn.metrics.mean_squared_error(test_river_data[forecast_column], test_river_data["predicted_baseline"])
    print(mse_baseline)
    return test_river_data, round(mse_baseline, ndigits=3)

def plot_r2(river_flow_preds:pd.DataFrame)->float:
    """
    We assume at this point river_flow_preds already has 
    a predicted_baseline and a predicted_model column
    """
    pass

def get_model_r2_score(river_flow_df:pd.DataFrame, model_evaluate_function:Callable, forecast_column:str, hours_forecast=336):
    """

    model_evaluate_function should call any necessary preprocessing
    """
    test_river_data, baseline_mse = stream_baseline(river_flow_df, forecast_column)

def get_r2_value(model_mse, baseline_mse):
    return 1-model_mse/baseline_mse

def get_value(the_path:str)->None:
    df = pd.read_csv(the_path)
    res = stream_baseline(df, "cfs", 336)
    print(get_r2_value(0.120, res[1]))

def metric_dict(metric: str) -> Callable:
    dic = {"MSE": torch.nn.MSELoss(), "L1": torch.nn.L1Loss()}
    return dic[metric]


def evaluate_model(
        model: Type[TimeSeriesModel],
        model_type: str,
        target_col: List[str],
        evaluation_metrics: List,
        inference_params: Dict,
        eval_log: Dict) -> (Dict, pd.DataFrame, int, pd.DataFrame):
    """
    A function to evaluate a model.
    Requires a model of type TimeSeriesModel
    """
    if model_type == "PyTorch":
        df_train_and_test, end_tensor, forecast_history, forecast_start_idx, test_data, df_predictions = infer_on_torch_model(model, **inference_params)
        # Unscale test data if scaler was applied
        print("test_data scale")
        if test_data.scale:
            print("Un-transforming data")
            end_tensor = test_data.inverse_scale(end_tensor.detach().reshape(-1,1))
            end_tensor_list = flatten_list_function(end_tensor.numpy().tolist())
            history_length = model.params["dataset_params"]["forecast_history"]
            df_train_and_test['preds'][history_length:] = end_tensor_list
            end_tensor = end_tensor.squeeze(1)
            df_predictions = pd.DataFrame(
                test_data.inverse_scale(df_predictions).numpy(),
                index=df_predictions.index)
        print("Current historical dataframe")
        print(df_train_and_test)
    for evaluation_metric in evaluation_metrics:
        for target in target_col:
            evaluation_metric_function = metric_dict(evaluation_metric)
            s = evaluation_metric_function(torch.from_numpy(df_train_and_test[target][forecast_history:].to_numpy()), end_tensor)
            eval_log[target + "_" + evaluation_metric] = s
<<<<<<< HEAD
    return eval_log, df, forecast_start_idx, df_predictions

def infer_on_torch_model(model, test_csv_path:str = None, datetime_start=datetime(2018, 9, 22, 0), hours_to_forecast: int = 336, decoder_params=None, dataset_params:Dict={}, num_prediction_samples:int=None):
=======
    return eval_log, df_train_and_test, forecast_start_idx, df_predictions


def infer_on_torch_model(
        model,
        test_csv_path: str = None,
        datetime_start: datetime = datetime(2018, 9, 22, 0),
        hours_to_forecast: int = 336,
        decoder_params=None,
        dataset_params: Dict = {},
        num_prediction_samples: int = None
) -> (pd.DataFrame, torch.Tensor, int, int, CSVTestLoader, pd.DataFrame):
>>>>>>> 63058ea8
    """
    Function to handle both test evaluation and inference on a test dataframe.
    :returns
        df: df including training and test data
        end_tensor: the final tensor after the model has finished predictions
        history_length: num rows to use in training
        forecast_start_idx: row index to start forecasting
        test_data: CSVTestLoader instance
        df_prediction_samples: has same index as df, and num cols equal to num_prediction_samples
            or no columns if num_prediction_samples is None
    """
    device = torch.device("cuda" if torch.cuda.is_available() else "cpu")
    if type(datetime_start) == str:
        datetime_start = datetime.strptime(datetime_start, '%Y-%m-%d')
    history_length = model.params["dataset_params"]["forecast_history"]
    forecast_length = model.params["dataset_params"]["forecast_length"]
    # If the test dataframe is none use default one supplied in params
    if test_csv_path is None:
        csv_test_loader = model.test_data
    else:
        csv_test_loader = CSVTestLoader(test_csv_path, hours_to_forecast, **dataset_params, interpolate=dataset_params["interpolate_param"])
    model.model.eval()
    history, df_train_and_test, forecast_start_idx = csv_test_loader.get_from_start_date(datetime_start)
    end_tensor = generate_predictions(model, df_train_and_test, csv_test_loader, history, device, forecast_start_idx, forecast_length, hours_to_forecast, decoder_params)
    df_train_and_test['preds'] = 0
    df_train_and_test['preds'][history_length:] = end_tensor.numpy().tolist()
    print(end_tensor.shape)

    df_prediction_samples = pd.DataFrame(index=df_train_and_test.index)
    if num_prediction_samples is not None:
        model.model.train()  # sets mode to train so the dropout layers will be touched
        assert num_prediction_samples > 1
        prediction_samples = generate_prediction_samples(model, df_train_and_test, csv_test_loader, history, device, forecast_start_idx, forecast_length, hours_to_forecast, decoder_params, num_prediction_samples)
        df_prediction_samples = pd.DataFrame(index=df_train_and_test.index, columns=list(range(num_prediction_samples)), dtype='float')
        df_prediction_samples.iloc[history_length:] = prediction_samples
    return df_train_and_test, end_tensor, history_length, forecast_start_idx, csv_test_loader, df_prediction_samples


def generate_predictions(model: Type[TimeSeriesModel], df: pd.DataFrame, test_data: CSVTestLoader, history: torch.Tensor, device: torch.device, forecast_start_idx: int, forecast_length: int, hours_to_forecast: int, decoder_params: Dict) -> torch.Tensor:
    history_dim = history.unsqueeze(0).to(model.device)
    print(history_dim.shape)
    print("Add debugging crap below")
    if decoder_params is None:
        end_tensor = generate_predictions_non_decoded(model, df, test_data, history_dim, forecast_length, hours_to_forecast)
    else:
        # model, src, max_seq_len, real_target, output_len=1, unsqueeze_dim=1
        # hours_to_forecast 336
        # greedy_decode(model, src, sequence_size, targ, src, device=device)[:, :, 0]
        # greedy_decode(model, src:torch.Tensor, max_len:int, real_target:torch.Tensor, start_symbol:torch.Tensor, unsqueeze_dim=1, device='cpu')
        end_tensor = generate_decoded_predictions(model, test_data, forecast_start_idx, device, history_dim, hours_to_forecast, decoder_params)
    return end_tensor

def generate_predictions_non_decoded(model: Type[TimeSeriesModel], df: pd.DataFrame, test_data: CSVTestLoader, history_dim: torch.Tensor, forecast_length: int, hours_to_forecast: int) -> torch.Tensor:
    full_history = [history_dim]
    all_tensor = []
    if test_data.use_real_precip:
        precip_cols = test_data.convert_real_batches('precip', df[forecast_length:])
    if test_data.use_real_temp:
        temp_cols = test_data.convert_real_batches('temp', df[forecast_length:])
    for i in range(0, int(np.ceil(hours_to_forecast / forecast_length).item())):
        output = model.model(full_history[i].to(model.device))
        all_tensor.append(output.view(-1))
        if i == int(np.ceil(hours_to_forecast / forecast_length).item()) - 1:
            break
        rel_cols = model.params["dataset_params"]["relevant_cols"]
        if test_data.use_real_precip and test_data.use_real_temp:
            # Order here should match order of original tensor... But what is the best way todo that...?
            # Hmm right now this will create a bug if for some reason the order [precip, temp, output]
            intial_numpy = torch.stack(
                [output.view(-1).float().to(model.device), precip_cols[i].float().to(model.device),
                 temp_cols[i].float().to(model.device)]).to('cpu').detach().numpy()
            temp_df = pd.DataFrame(intial_numpy.T, columns=rel_cols)
            revised_np = temp_df[rel_cols].to_numpy()
            full_history.append(torch.from_numpy(revised_np).to(model.device).unsqueeze(0))
    remainder = forecast_length - hours_to_forecast % forecast_length
    if remainder != forecast_length:
        # Subtract remainder from array
        end_tensor = torch.cat(all_tensor, axis=0).to('cpu').detach()[:-remainder]
    else:
        end_tensor = torch.cat(all_tensor, axis=0).to('cpu').detach()

    print(end_tensor.shape)
    return end_tensor


def generate_decoded_predictions(model: Type[TimeSeriesModel], test_data: CSVTestLoader, forecast_start_idx: int, device: torch.device, history_dim: torch.Tensor, hours_to_forecast: int, decoder_params: Dict) -> torch.Tensor:
    real_target_tensor = torch.from_numpy(test_data.df[forecast_start_idx:].to_numpy()).to(device).unsqueeze(0).to(model.device)
    end_tensor = decoding_functions[decoder_params["decoder_function"]](
        model.model,
        history_dim,
        hours_to_forecast,
        real_target_tensor,
        decoder_params["unsqueeze_dim"],
        device=model.device)
    end_tensor = end_tensor[:, :, 0].view(-1).to('cpu').detach()
    return end_tensor


def generate_prediction_samples(model: Type[TimeSeriesModel], df: pd.DataFrame, test_data: CSVTestLoader, history: torch.Tensor, device: torch.device, forecast_start_idx: int, forecast_length: int, hours_to_forecast: int, decoder_params: Dict, num_prediction_samples: int) -> np.ndarray:
    pred_samples = []
    for _ in range(num_prediction_samples):
        end_tensor = generate_predictions(model, df, test_data, history, device, forecast_start_idx, forecast_length, hours_to_forecast, decoder_params)
        pred_samples.append(end_tensor.numpy())
    return np.array(pred_samples).T  # each column is 1 array of predictions<|MERGE_RESOLUTION|>--- conflicted
+++ resolved
@@ -82,11 +82,9 @@
             evaluation_metric_function = metric_dict(evaluation_metric)
             s = evaluation_metric_function(torch.from_numpy(df_train_and_test[target][forecast_history:].to_numpy()), end_tensor)
             eval_log[target + "_" + evaluation_metric] = s
-<<<<<<< HEAD
     return eval_log, df, forecast_start_idx, df_predictions
 
 def infer_on_torch_model(model, test_csv_path:str = None, datetime_start=datetime(2018, 9, 22, 0), hours_to_forecast: int = 336, decoder_params=None, dataset_params:Dict={}, num_prediction_samples:int=None):
-=======
     return eval_log, df_train_and_test, forecast_start_idx, df_predictions
 
 
@@ -99,7 +97,6 @@
         dataset_params: Dict = {},
         num_prediction_samples: int = None
 ) -> (pd.DataFrame, torch.Tensor, int, int, CSVTestLoader, pd.DataFrame):
->>>>>>> 63058ea8
     """
     Function to handle both test evaluation and inference on a test dataframe.
     :returns
