import torch

class LSTMForecast(torch.nn.Module):
    """
    A very simple baseline LSTM model that returns
    an output sequence given a multi-dimensional input seq. Inspired by the StackOverflow link below.
    https://stackoverflow.com/questions/56858924/multivariate-input-lstm-in-pytorch
    """
    def __init__(self, seq_length: int, n_time_series: int, output_seq_len=1, hidden_states:int=20, num_layers=2, bias=True, batch_size=100):
        super().__init__()
        self.forecast_history = seq_length
        self.n_time_series = n_time_series
        self.hidden_dim = hidden_states
        self.num_layers = num_layers
        self.lstm = torch.nn.LSTM(n_time_series, hidden_states, num_layers, bias, batch_first=True)
        self.final_layer = torch.nn.Linear(seq_length*hidden_states, output_seq_len)
<<<<<<< HEAD
        # Must set self.device before calling init_hidden
        self.device = torch.device("cuda:0" if torch.cuda.is_available() else "cpu")
        self.init_hidden(batch_size)

=======
        self.device = torch.device("cuda:0" if torch.cuda.is_available() else "cpu")
        self.init_hidden(batch_size)
        
>>>>>>> 377d16fb
    def init_hidden(self, batch_size)-> None:
        # This is what we'll initialise our hidden state
        self.hidden = (torch.zeros(self.num_layers, batch_size, self.hidden_dim).to(self.device), torch.zeros(self.num_layers, batch_size, self.hidden_dim).to(self.device))

    def forward(self, x: torch.Tensor) -> torch.Tensor:
        batch_size = x.size()[0]
        self.init_hidden(batch_size)
        out_x, self.hidden = self.lstm(x, self.hidden)
        x = self.final_layer(out_x.contiguous().view(batch_size, -1))
        return x<|MERGE_RESOLUTION|>--- conflicted
+++ resolved
@@ -14,16 +14,9 @@
         self.num_layers = num_layers
         self.lstm = torch.nn.LSTM(n_time_series, hidden_states, num_layers, bias, batch_first=True)
         self.final_layer = torch.nn.Linear(seq_length*hidden_states, output_seq_len)
-<<<<<<< HEAD
-        # Must set self.device before calling init_hidden
         self.device = torch.device("cuda:0" if torch.cuda.is_available() else "cpu")
         self.init_hidden(batch_size)
-
-=======
-        self.device = torch.device("cuda:0" if torch.cuda.is_available() else "cpu")
-        self.init_hidden(batch_size)
-        
->>>>>>> 377d16fb
+   
     def init_hidden(self, batch_size)-> None:
         # This is what we'll initialise our hidden state
         self.hidden = (torch.zeros(self.num_layers, batch_size, self.hidden_dim).to(self.device), torch.zeros(self.num_layers, batch_size, self.hidden_dim).to(self.device))
