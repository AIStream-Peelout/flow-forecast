<<<<<<< HEAD
import random
from datetime import datetime
from typing import Optional
import numpy as np
=======
from typing import Dict
>>>>>>> e7595abe
import shap
import torch
from flood_forecast.preprocessing.pytorch_loaders import CSVTestLoader
from datetime import datetime
import numpy as np
import matplotlib.pyplot as plt
import random
import wandb


BACKGROUND_SAMPLE_SIZE = 5


def deep_explain_model_summary_plot(
    model,
    datetime_start: datetime = datetime(2014, 6, 1, 0),
    test_csv_path: str = None,
    forecast_total: int = 336,
    dataset_params: Dict = {},
):
    device = torch.device("cuda" if torch.cuda.is_available() else "cpu")
    num_features = len(model.params["dataset_params"]["relevant_cols"])
    # If the test dataframe is none use default one supplied in params
    if test_csv_path is None:
        csv_test_loader = model.test_data
    else:
        csv_test_loader = CSVTestLoader(
            test_csv_path,
            forecast_total,
            **dataset_params,
            interpolate=dataset_params["interpolate_param"],
        )
    background_data = csv_test_loader.original_df
    background_batches = csv_test_loader.convert_real_batches(
        csv_test_loader.df.columns, background_data
    )
    background_tensor = (
        torch.stack(random.sample(background_batches, BACKGROUND_SAMPLE_SIZE))
        .float()
        .to(device)
    )
    model.model.eval()

    # background shape (L, N, M)
    # L - batch size, N - history length, M - feature size
    deep_explainer = shap.DeepExplainer(model.model, background_tensor)
    shap_values = deep_explainer.shap_values(background_tensor)

    # summary plot shows overall feature ranking
    # by average absolute shap values
    mean_shap_values = np.concatenate(shap_values).mean(axis=0)
    plt.figure(figsize=(12, 8))
    shap.summary_plot(
        mean_shap_values,
        feature_names=csv_test_loader.df.columns,
        plot_type="bar",
        show=False,
        max_display=10,
        plot_size=(10, num_features * 2),
    )
    plt.savefig("overall_feature_ranking_by_shap_values.png")
    wandb.log(
        {
            "Overall feature ranking by shap values": wandb.Image(
                "overall_feature_ranking_by_shap_values.png"
            )
        }
    )
    plt.close()

    # summary plot for multi-step outputs
    multi_shap_values = list(np.stack(shap_values).mean(axis=1))
    shap.summary_plot(
        multi_shap_values,
        feature_names=csv_test_loader.df.columns,
        class_names=[
            f"time-step-{t}" for t in range(model.model.forecast_length)
        ],
        max_display=10,  # max number of features to display
        show=False,
        plot_size=(10, num_features * 2),
        sort=False,
    )
    plt.savefig("overall_feature_rank_per_time_step.png")
    wandb.log(
        {
            "Overall feature ranking per prediction time-step": wandb.Image(
                "overall_feature_rank_per_time_step.png"
            )
        }
    )
    plt.close()

    # summary plot for one prediction at datetime_start
    history, _, forecast_start_idx = csv_test_loader.get_from_start_date(
        datetime_start
    )
    to_explain = history.to(device).unsqueeze(0)
    shap_values = deep_explainer.shap_values(to_explain)
    mean_shap_values = np.concatenate(shap_values).mean(axis=0)
    shap.summary_plot(
        mean_shap_values,
        history.cpu().numpy(),
        feature_names=csv_test_loader.df.columns,
        plot_type="dot",
        max_display=10,
        plot_size=(9, num_features * 2),
        show=False,
    )
    plt.savefig("feature_ranking_for_prediction_at_timestamp.png")
    wandb.log(
        {
            "Feature ranking for prediction at "
            f"{datetime_start.strftime('%Y-%m-%d')}": wandb.Image(
                "feature_ranking_for_prediction_at_timestamp.png"
            )
        }
    )
    plt.close()


def deep_explain_model_sample():
    pass
    # TODO
    # device = torch.device("cuda" if torch.cuda.is_available() else "cpu")
    # num_features = len(model.params['dataset_params']['relevant_cols'])

    # if type(datetime_start) == str:
    #     datetime_start = datetime.strptime(datetime_start, "%Y-%m-%d")
    # # If the test dataframe is none use default one supplied in params
    # if test_csv_path is None:
    #     csv_test_loader = model.test_data
    # else:
    #     csv_test_loader = CSVTestLoader(
    #         test_csv_path,
    #         hours_to_forecast,
    #         **dataset_params,
    #         interpolate=dataset_params["interpolate_param"]
    #     )
    # # history, forecast_total_df, forecast_start_idx = csv_test_loader.get_from_start_date(datetime_start)
    # background_data = csv_test_loader.original_df
    # background_batches = csv_test_loader.convert_real_batches(
    #     csv_test_loader.df.columns, background_data
    #     )
    # # TODO - better stratagy to choose background data
    # background_tensor = torch.stack(background_batches[:-1]).float().to(device)
    # model.model.eval()
    # force plot for a simgle sample (in matplotlib)
    # shap.force_plot(
    #     deep_explainer.expected_value[0],
    #     shap_values[0].reshape(-1, 3)[6, :],
    #     show=True,
    #     feature_names=csv_test_loader.df.columns,
    #     matplotlib=True,
    # )
    # # force plot for multiple time-steps
    # # can only be generated as html objects
    # # shap.force_plot(e.expected_value[0], shap_values[0].reshape(-1, 3), show=True,
    # feature_names=csv_test_loader.df.columns)
    # # dependece plot shows feature value vs shap value
    # shap.dependence_plot(
    #     2,
    #     shap_values[0].reshape(-1, 3),
    #     to_explain.cpu().numpy().reshape(-1, 3),
    #     interaction_index=0,
    #     feature_names=csv_test_loader.df.columns,
    # )<|MERGE_RESOLUTION|>--- conflicted
+++ resolved
@@ -1,11 +1,8 @@
-<<<<<<< HEAD
 import random
 from datetime import datetime
 from typing import Optional
 import numpy as np
-=======
 from typing import Dict
->>>>>>> e7595abe
 import shap
 import torch
 from flood_forecast.preprocessing.pytorch_loaders import CSVTestLoader
