from abc import ABC, abstractmethod
from typing import Dict
import torch
import json
import os
from datetime import datetime
from flood_forecast.model_dict_function import pytorch_model_dict
from flood_forecast.pre_dict import scaler_dict
from flood_forecast.preprocessing.pytorch_loaders import CSVDataLoader, AEDataloader, TemporalLoader, CSVSeriesIDLoader
from flood_forecast.gcp_integration.basic_utils import get_storage_client, upload_file
from flood_forecast.utils import make_criterion_functions
from flood_forecast.preprocessing.buil_dataset import get_data
import wandb


class TimeSeriesModel(ABC):
    """
    An abstract class used to handle different configurations
    of models + hyperparams for training, test, and predict functions.
    This class assumes that data is already split into test train
    and validation at this point.
    """

    def __init__(
            self,
            model_base: str,
            training_data: str,
            validation_data: str,
            test_data: str,
            params: Dict):
        self.params = params
        if "weight_path" in params:
            params["weight_path"] = get_data(params["weight_path"])
            self.model = self.load_model(model_base, params["model_params"], params["weight_path"])
        else:
            self.model = self.load_model(model_base, params["model_params"])
        # params["dataset_params"]["forecast_test_len"] = params["inference_params"]["hours_to_forecast"]
        self.training = self.make_data_load(training_data, params["dataset_params"], "train")
        self.validation = self.make_data_load(validation_data, params["dataset_params"], "valid")
        self.test_data = self.make_data_load(test_data, params["dataset_params"], "test")
        if "GCS" in self.params and self.params["GCS"]:
            self.gcs_client = get_storage_client()
        else:
            self.gcs_client = None
        self.wandb = self.wandb_init()
        self.crit = make_criterion_functions(params["metrics"])

    @abstractmethod
    def load_model(self, model_base: str, model_params: Dict, weight_path=None) -> object:
        """
        This function should load and return the model
        this will vary based on the underlying framework used
        """
        raise NotImplementedError

    @abstractmethod
    def make_data_load(self, data_path, params: Dict, loader_type: str) -> object:
        """
        Intializes a data loader based on the provided data_path.
        This may be as simple as a pandas dataframe or as complex as
        a custom PyTorch data loader.
        """
        raise NotImplementedError

    @abstractmethod
    def save_model(self, output_path: str):
        """
        Saves a model to a specific path along with a configuration report
        of the parameters and data info.
        """
        raise NotImplementedError

    def upload_gcs(self, save_path: str, name: str, file_type: str, epoch=0, bucket_name=None):
        """
        Function to upload model checkpoints to GCS
        """
        if self.gcs_client:
            if bucket_name is None:
                bucket_name = os.environ["MODEL_BUCKET"]
            print("Data saved to: ")
            print(name)
            upload_file(bucket_name, os.path.join("experiments", name), save_path, self.gcs_client)
            online_path = os.path.join("gs://", bucket_name, "experiments", name)
            if self.wandb:
                wandb.config.update({"gcs_m_path_" + str(epoch) + file_type: online_path})

    def wandb_init(self):
        if self.params["wandb"]:
            wandb.init(
                project=self.params["wandb"].get("project"),
                config=self.params,
                name=self.params["wandb"].get("name"),
                tags=self.params["wandb"].get("tags")),
            return True
        elif "sweep" in self.params:
            print("Using Wandb config:")
            print(wandb.config)
            return True
        return False


class PyTorchForecast(TimeSeriesModel):
    def __init__(
            self,
            model_base: str,
            training_data,
            validation_data,
            test_data,
            params_dict: Dict):
        self.device = torch.device('cuda' if torch.cuda.is_available() else 'cpu')
        super().__init__(model_base, training_data, validation_data, test_data, params_dict)
        print("Torch is using " + str(self.device))

    def load_model(self, model_base: str, model_params: Dict, weight_path: str = None, strict=True):
        if model_base in pytorch_model_dict:
            model = pytorch_model_dict[model_base](**model_params)
            if weight_path:
                checkpoint = torch.load(weight_path, map_location=self.device)
                if "weight_path_add" in self.params:
                    if "excluded_layers" in self.params["weight_path_add"]:
                        excluded_layers = self.params["weight_path_add"]["excluded_layers"]
                        for layer in excluded_layers:
                            del checkpoint[layer]
                        print("sucessfully deleted layers")
                    strict = False
                model.load_state_dict(checkpoint, strict=strict)
                print("Weights sucessfully loaded")
            model.to(self.device)
            # TODO create a general loop to convert all model tensor params to device
            if hasattr(model, "mask"):
                model.mask = model.mask.to(self.device)
            if hasattr(model, "tgt_mask"):
                model.tgt_mask = model.tgt_mask.to(self.device)
        else:
            raise Exception(
                "Error the model " +
                model_base +
                " was not found in the model dict. Please add it.")
        return model

    def save_model(self, final_path: str, epoch: int) -> None:
        """
        Function to save a model to a given file path
        """
        if not os.path.exists(final_path):
            os.mkdir(final_path)
        time_stamp = datetime.now().strftime("%d_%B_%Y%I_%M%p")
        model_name = time_stamp + "_model.pth"
        params_name = time_stamp + ".json"
        model_save_path = os.path.join(final_path, model_name)
        params_save_path = os.path.join(final_path, time_stamp + ".json")
        torch.save(self.model.state_dict(), model_save_path)
        with open(params_save_path, "w+") as p:
            json.dump(self.params, p)
        self.upload_gcs(params_save_path, params_name, "_params", epoch)
        self.upload_gcs(model_save_path, model_name, "_model", epoch)
        if self.wandb:
            try:
                wandb.config.save_path = model_save_path
            except Exception as e:
                print("Wandb stupid error")
                print(e.__traceback__)

    def make_data_load(
            self,
            data_path: str,
            dataset_params: Dict,
            loader_type: str,
            the_class="default"):
        start_end_params = {}
        the_class = dataset_params["class"]
        start_end_params = scaling_function(start_end_params, dataset_params)
        # TODO clean up else if blocks
        if loader_type + "_start" in dataset_params:
            start_end_params["start_stamp"] = dataset_params[loader_type + "_start"]
        if loader_type + "_end" in dataset_params:
            start_end_params["end_stamp"] = dataset_params[loader_type + "_end"]
        if "interpolate" in dataset_params:
            start_end_params["interpolate_param"] = dataset_params["interpolate"]
        if "feature_param" in dataset_params:
            start_end_params["feature_params"] = dataset_params["feature_param"]
            "Feature param put into stuff"
        if "sort_column" in dataset_params:
            start_end_params["sort_column"] = dataset_params["sort_column"]
        if "scaled_cols" in dataset_params:
            start_end_params["scaled_cols"] = dataset_params["scaled_cols"]
        if "no_scale" in dataset_params:
            start_end_params["no_scale"] = dataset_params["no_scale"]
        if "id_series_col" in dataset_params:
            start_end_params["id_series_col"] = dataset_params["id_series_col"]
        if the_class == "AutoEncoder":
            start_end_params["forecast_history"] = dataset_params["forecast_history"]
            start_end_params["target_col"] = dataset_params["relevant_cols"]
        is_proper_dataloader = loader_type == "test" and the_class == "default"
        if is_proper_dataloader and "forecast_test_len" in dataset_params:
            loader = CSVDataLoader(
                data_path,
                dataset_params["forecast_history"],
                dataset_params["forecast_test_len"],
                dataset_params["target_col"],
                dataset_params["relevant_cols"],
                **start_end_params)
        elif the_class == "default":
            loader = CSVDataLoader(
                data_path,
                dataset_params["forecast_history"],
                dataset_params["forecast_length"],
                dataset_params["target_col"],
                dataset_params["relevant_cols"],
                **start_end_params)
        elif the_class == "AutoEncoder":
            loader = AEDataloader(
                data_path,
                dataset_params["relevant_cols"],
                **start_end_params
            )
        elif the_class == "TemporalLoader":
            start_end_params["file_path"] = data_path
            start_end_params["forecast_history"] = dataset_params["forecast_history"]
            start_end_params["forecast_length"] = dataset_params["forecast_length"]
            start_end_params["target_col"] = dataset_params["target_col"]
            start_end_params["relevant_cols"] = dataset_params["relevant_cols"]
            label_len = 0
            if "label_len" in dataset_params:
                label_len = dataset_params["label_len"]

            loader = TemporalLoader(
                dataset_params["temporal_feats"],
<<<<<<< HEAD
                start_end_params)
        elif the_class == "SeriesIDLoader":
            loader = CSVSeriesIDLoader(
                data_path,
                dataset_params["target_col"],
                dataset_params["relevant_cols"],
                **start_end_params
            )
=======
                start_end_params,
                label_len=label_len)
>>>>>>> 3b0f177d
        else:
            # TODO support custom DataLoader
            loader = None
        return loader


def scaling_function(start_end_params, dataset_params):
    in_dataset_params = False
    if "scaler" in dataset_params:
        in_dataset_params = "scaler"
    elif "scaling" in dataset_params:
        in_dataset_params = "scaling"
    else:
        return {}
    if "scaler_params" in dataset_params:
        scaler = scaler_dict[dataset_params[in_dataset_params]](**dataset_params["scaler_params"])
    else:
        scaler = scaler_dict[dataset_params[in_dataset_params]]()
    start_end_params["scaling"] = scaler
    return start_end_params<|MERGE_RESOLUTION|>--- conflicted
+++ resolved
@@ -226,7 +226,6 @@
 
             loader = TemporalLoader(
                 dataset_params["temporal_feats"],
-<<<<<<< HEAD
                 start_end_params)
         elif the_class == "SeriesIDLoader":
             loader = CSVSeriesIDLoader(
@@ -235,10 +234,7 @@
                 dataset_params["relevant_cols"],
                 **start_end_params
             )
-=======
-                start_end_params,
-                label_len=label_len)
->>>>>>> 3b0f177d
+
         else:
             # TODO support custom DataLoader
             loader = None
