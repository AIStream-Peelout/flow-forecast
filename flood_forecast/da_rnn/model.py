import torch
from torch import nn
from torch.autograd import Variable
from typing import Tuple


class DARNN(nn.Module):
    def __init__(
            self,
            n_time_series: int,
            hidden_size_encoder: int,
            forecast_history: int,
            decoder_hidden_size: int,
            out_feats=1,
<<<<<<< HEAD
            probabalistic=False):
=======
            dropout=.01,
            gru_lstm=True):
        """
        WARNING WILL NOT RUN ON GPU AT PRESENT
        n_time_series: Number of time series present in input
        forecast_history: How many historic time steps to use for forecasting (add one to this number)
        hidden_size_encoder: dimension of the hidden state encoder
        decoder_hidden_size: dimension of hidden size of the decoder
        """
        super().__init__()
        self.encoder = Encoder(n_time_series - 1, hidden_size_encoder, forecast_history, gru_lstm)
        self.dropout = nn.Dropout(dropout)
        self.decoder = Decoder(hidden_size_encoder, decoder_hidden_size, forecast_history, out_feats, gru_lstm)

    def forward(self, x: torch.Tensor) -> torch.Tensor:
        _, input_encoded = self.encoder(x[:, :, 1:])
        dropped_input = self.dropout(input_encoded)
        y_pred = self.decoder(dropped_input, x[:, :, 0].unsqueeze(2))
        return y_pred


def init_hidden(x, hidden_size: int) -> torch.autograd.Variable:
    """
    Train the initial value of the hidden state:
    https://r2rt.com/non-zero-initial-states-for-recurrent-neural-networks.html
    """
    return Variable(torch.zeros(1, x.size(0), hidden_size)).to(x.device)


class Encoder(nn.Module):

    def __init__(self, input_size: int, hidden_size: int, T: int, gru_lstm: bool = True):
>>>>>>> 347255c0
        """
        input size: number of underlying factors (81)
        T: number of time steps (10)
        hidden_size: dimension of the hidden stats

        """
<<<<<<< HEAD
        self.probabalistic = probabalistic
        self.encoder = Encoder(input_size, hidden_size_encoder, T)
        if self.probabalistic:
            out_feats = 2
            self.decoder = Decoder(hidden_size_encoder, decoder_hidden_size, T, out_feats)
        else:
            self.decoder = Decoder(hidden_size_encoder, decoder_hidden_size, T, out_feats)

    def forward(self, x: torch.Tensor, y_history: torch.Tensor):
        """will implement"""
        input_weighted, input_encoded = self.encoder(x)
        y_pred = self.decoder(input_encoded, y_history)

        if self.probabalistic:
            mean = y_pred[..., 0][..., None]
            std = torch.clamp(y_pred[..., 1][..., None], min=0.01)
            y_pred = torch.distributions.Normal(mean, std)
        return y_pred
=======
        super(Encoder, self).__init__()
        self.input_size = input_size
        self.hidden_size = hidden_size
        self.T = T
        self.gru_lstm = gru_lstm
        # Softmax fix
        self.softmax = nn.Softmax(dim=1)
        if gru_lstm:
            self.lstm_layer = nn.LSTM(input_size=input_size, hidden_size=hidden_size, num_layers=1)
        else:
            self.gru_layer = nn.GRU(input_size=input_size, hidden_size=hidden_size, num_layers=1)
        self.attn_linear = nn.Linear(in_features=2 * hidden_size + T - 1, out_features=1)

    def forward(self, input_data: torch.Tensor) -> Tuple[torch.Tensor, torch.Tensor]:
        # input_data: (batch_size, T - 1, input_size)
        device = input_data.device
        input_weighted = Variable(
            torch.zeros(
                input_data.size(0),
                self.T - 1,
                self.input_size)).to(device)
        input_encoded = Variable(
            torch.zeros(
                input_data.size(0),
                self.T - 1,
                self.hidden_size)).to(device)
        # hidden, cell: initial states with dimension hidden_size
        hidden = init_hidden(input_data, self.hidden_size)  # 1 * batch_size * hidden_size
        cell = init_hidden(input_data, self.hidden_size)

        for t in range(self.T - 1):
            # Eqn. 8: concatenate the hidden states with each predictor
            x = torch.cat(
                (hidden.repeat(
                    self.input_size, 1, 1).permute(
                    1, 0, 2), cell.repeat(
                    self.input_size, 1, 1).permute(
                    1, 0, 2), input_data.permute(
                        0, 2, 1)), dim=2)  # batch_size * input_size * (2*hidden_size + T - 1)
            # Eqn. 8: Get attention weights
            x = self.attn_linear(x.view(-1, self.hidden_size * 2 + self.T - 1)
                                 )  # (batch_size * input_size) * 1
            # Eqn. 9: Softmax the attention weights
            # Had to replace functional with generic Softmax
            # (batch_size, input_size)
            attn_weights = self.softmax(x.view(-1, self.input_size))
            # Eqn. 10: LSTM
            # (batch_size, input_size)
            weighted_input = torch.mul(attn_weights, input_data[:, t, :])
            # Fix the warning about non-contiguous memory
            # see https://discuss.pytorch.org/t/dataparallel-issue-with-flatten-parameter/8282
            if self.gru_lstm:
                self.lstm_layer.flatten_parameters()
                _, generic_states = self.lstm_layer(weighted_input.unsqueeze(0), (hidden, cell))
                cell = generic_states[1]
                hidden = generic_states[0]
            else:
                self.gru_layer.flatten_parameters()
                __, generic_states = self.gru_layer(weighted_input.unsqueeze(0), hidden)
                hidden = generic_states[0].unsqueeze(0)

            # Save output
            input_weighted[:, t, :] = weighted_input
            input_encoded[:, t, :] = hidden

        return input_weighted, input_encoded


class Decoder(nn.Module):

    def __init__(self, encoder_hidden_size: int, decoder_hidden_size: int, T: int, out_feats=1, gru_lstm: bool = True):
        super(Decoder, self).__init__()
        self.T = T
        self.encoder_hidden_size = encoder_hidden_size
        self.decoder_hidden_size = decoder_hidden_size

        self.attn_layer = nn.Sequential(nn.Linear(2 * decoder_hidden_size + encoder_hidden_size,
                                                  encoder_hidden_size),
                                        nn.Tanh(),
                                        nn.Linear(encoder_hidden_size, 1))
        # Softmax fix
        self.softmax = nn.Softmax(dim=1)
        self.gru_lstm = gru_lstm
        if gru_lstm:
            self.lstm_layer = nn.LSTM(input_size=out_feats, hidden_size=decoder_hidden_size)
        else:
            self.gru_layer = nn.GRU(input_size=out_feats, hidden_size=decoder_hidden_size)

        self.fc = nn.Linear(encoder_hidden_size + out_feats, out_feats)
        self.fc_final = nn.Linear(decoder_hidden_size + encoder_hidden_size, out_feats)

        self.fc.weight.data.normal_()

    def forward(self, input_encoded: torch.Tensor, y_history: torch.Tensor) -> torch.Tensor:
        # y_history = input_encoded[:, :, 0]
        # input_encoded: (batch_size, T - 1, encoder_hidden_size)
        # y_history: (batch_size, (T-1))
        # Initialize hidden and cell, (1, batch_size, decoder_hidden_size)
        hidden = init_hidden(input_encoded, self.decoder_hidden_size)
        cell = init_hidden(input_encoded, self.decoder_hidden_size)
        context = Variable(torch.zeros(input_encoded.size(0), self.encoder_hidden_size))

        for t in range(self.T - 1):
            # (batch_size, T, (2 * decoder_hidden_size + encoder_hidden_size))
            x = torch.cat((hidden.repeat(self.T - 1, 1, 1).permute(1, 0, 2),
                           cell.repeat(self.T - 1, 1, 1).permute(1, 0, 2),
                           input_encoded), dim=2)
            # Eqn. 12 & 13: softmax on the computed attention weights
            # Had to replace functional with generic Softmax
            x = self.softmax(
                self.attn_layer(
                    x.view(-1, 2 * self.decoder_hidden_size + self.encoder_hidden_size)
                ).view(-1, self.T - 1))  # (batch_size, T - 1)

            # Eqn. 14: compute context vector
            context = torch.bmm(x.unsqueeze(1), input_encoded)[
                :, 0, :]  # (batch_size, encoder_hidden_size)

            # Eqn. 15
            # (batch_size, out_size)
            y_tilde = self.fc(torch.cat((context, y_history[:, t]), dim=1))
            # Eqn. 16: LSTM
            if self.gru_lstm:
                self.lstm_layer.flatten_parameters()
                _, lstm_output = self.lstm_layer(y_tilde.unsqueeze(0), (hidden, cell))
                hidden = lstm_output[0]  # 1 * batch_size * decoder_hidden_size
                cell = lstm_output[1]  # 1 * batch_size * decoder_hidden_size
            else:
                self.gru_layer.flatten_parameters()
                __, generic_states = self.gru_layer(y_tilde.unsqueeze(0), hidden)
                hidden = generic_states[0].unsqueeze(0)

        # Eqn. 22: final output
        return self.fc_final(torch.cat((hidden[0], context), dim=1))
>>>>>>> 347255c0
<|MERGE_RESOLUTION|>--- conflicted
+++ resolved
@@ -12,9 +12,7 @@
             forecast_history: int,
             decoder_hidden_size: int,
             out_feats=1,
-<<<<<<< HEAD
             probabalistic=False):
-=======
             dropout=.01,
             gru_lstm=True):
         """
@@ -27,13 +25,18 @@
         super().__init__()
         self.encoder = Encoder(n_time_series - 1, hidden_size_encoder, forecast_history, gru_lstm)
         self.dropout = nn.Dropout(dropout)
+        self.probabalistic = probabalistic
+        if self.probabalistic:
+          out_feats = 2
         self.decoder = Decoder(hidden_size_encoder, decoder_hidden_size, forecast_history, out_feats, gru_lstm)
-
+        
+               
     def forward(self, x: torch.Tensor) -> torch.Tensor:
         _, input_encoded = self.encoder(x[:, :, 1:])
         dropped_input = self.dropout(input_encoded)
         y_pred = self.decoder(dropped_input, x[:, :, 0].unsqueeze(2))
         return y_pred
+
 
 
 def init_hidden(x, hidden_size: int) -> torch.autograd.Variable:
@@ -47,33 +50,6 @@
 class Encoder(nn.Module):
 
     def __init__(self, input_size: int, hidden_size: int, T: int, gru_lstm: bool = True):
->>>>>>> 347255c0
-        """
-        input size: number of underlying factors (81)
-        T: number of time steps (10)
-        hidden_size: dimension of the hidden stats
-
-        """
-<<<<<<< HEAD
-        self.probabalistic = probabalistic
-        self.encoder = Encoder(input_size, hidden_size_encoder, T)
-        if self.probabalistic:
-            out_feats = 2
-            self.decoder = Decoder(hidden_size_encoder, decoder_hidden_size, T, out_feats)
-        else:
-            self.decoder = Decoder(hidden_size_encoder, decoder_hidden_size, T, out_feats)
-
-    def forward(self, x: torch.Tensor, y_history: torch.Tensor):
-        """will implement"""
-        input_weighted, input_encoded = self.encoder(x)
-        y_pred = self.decoder(input_encoded, y_history)
-
-        if self.probabalistic:
-            mean = y_pred[..., 0][..., None]
-            std = torch.clamp(y_pred[..., 1][..., None], min=0.01)
-            y_pred = torch.distributions.Normal(mean, std)
-        return y_pred
-=======
         super(Encoder, self).__init__()
         self.input_size = input_size
         self.hidden_size = hidden_size
@@ -207,5 +183,4 @@
                 hidden = generic_states[0].unsqueeze(0)
 
         # Eqn. 22: final output
-        return self.fc_final(torch.cat((hidden[0], context), dim=1))
->>>>>>> 347255c0
+        return self.fc_final(torch.cat((hidden[0], context), dim=1))