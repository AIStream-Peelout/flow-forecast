--- conflicted
+++ resolved
@@ -1,12 +1,9 @@
 import torch
 from torch import nn
-<<<<<<< HEAD
+
 from torch.autograd import Variable
 from torch.nn import functional as tf
 from flow_forecast.da_rnn.modules import Encoder, Decoder
-=======
-from flood_forecast.da_rnn.modules import Encoder, Decoder
->>>>>>> d0276429
 
 
 class DARNN(nn.Module):
@@ -26,11 +23,8 @@
         self.encoder = Encoder(input_size, hidden_size_encoder, T)
         self.decoder = Decoder(hidden_size_encoder, decoder_hidden_size, T, out_feats)
 
-<<<<<<< HEAD
     def forward(self, x:torch.Tensor, y_history:torch.Tensor):
-=======
-    def forward(self, x: torch.Tensor, y_history: torch.Tensor):
->>>>>>> d0276429
+
         """will implement"""
         input_weighted, input_encoded = self.encoder(x)
         y_pred = self.decoder(input_encoded, y_history)
