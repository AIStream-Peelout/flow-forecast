from torch.utils.data import Dataset
import numpy as np
import pandas as pd
import torch
from typing import List, Union, Optional
from flood_forecast.pre_dict import interpolate_dict
from flood_forecast.preprocessing.buil_dataset import get_data
from datetime import datetime
from flood_forecast.preprocessing.temporal_feats import feature_fix


class CSVDataLoader(Dataset):
    def __init__(
        self,
        file_path: str,
        forecast_history: int,
        forecast_length: int,
        target_col: List,
        relevant_cols: List,
        scaling=None,
        start_stamp: int = 0,
        end_stamp: int = None,
        gcp_service_key: Optional[str] = None,
        interpolate_param: bool = True,
        sort_column=None,
<<<<<<< HEAD
        scaled_cols=None,
        feature_params=None
=======
        feature_params=None,
        no_scale=False
>>>>>>> 24718871
    ):
        """
        A data loader that takes a CSV file and properly batches for use in training/eval a PyTorch model
        :param file_path: The path to the CSV file you wish to use.
        :param forecast_history: This is the length of the historical time series data you wish to
                                utilize for forecasting
        :param forecast_length: The number of time steps to forecast ahead (for transformer this must
                                equal history_length)
        :param relevant_cols: Supply column names you wish to predict in the forecast (others will not be used)
        :param target_col: The target column or columns you to predict. If you only have one still use a list ['cfs']
        :param scaling: (highly reccomended) If provided should be a subclass of sklearn.base.BaseEstimator
        and sklearn.base.TransformerMixin) i.e StandardScaler,  MaxAbsScaler, MinMaxScaler, etc) Note without
        a scaler the loss is likely to explode and cause infinite loss which will corrupt weights
        :param start_stamp int: Optional if you want to only use part of a CSV for training, validation
                                or testing supply these
        :param end_stamp int: Optional if you want to only use part of a CSV for training, validation,
                            or testing supply these
        :param sort_column str: The column to sort the time series on prior to forecast.
        """
        super().__init__()
        interpolate = interpolate_param
        self.forecast_history = forecast_history
        self.forecast_length = forecast_length
        print("interpolate should be below")
        self.local_file_path = get_data(file_path, gcp_service_key)
        df = pd.read_csv(self.local_file_path)
        relevant_cols3 = []
        if sort_column:
            df[sort_column] = pd.to_datetime(df[sort_column])
            df = df.sort_values(by=sort_column)
            if feature_params:
                df, relevant_cols3 = feature_fix(feature_params, sort_column, df)
                print("Created datetime feature columns are: ")
        print(relevant_cols3)
        self.relevant_cols3 = relevant_cols3
        if interpolate:
            df = interpolate_dict[interpolate["method"]](df, **interpolate["params"])
        self.df = df[relevant_cols + relevant_cols3].copy()
        print("Now loading " + file_path)
        self.original_df = df
        self.scale = None
        if scaled_cols is None:
            scaled_cols = relevant_cols
        if start_stamp != 0 and end_stamp is not None:
            self.df = self.df[start_stamp:end_stamp]
        elif start_stamp != 0:
            self.df = self.df[start_stamp:]
        elif end_stamp is not None:
            self.df = self.df[:end_stamp]
        self.unscaled_df = self.df
        if scaling is not None:
            print("scaling now")
<<<<<<< HEAD
            self.scale = scaling
            temp_df = self.scale.fit_transform(self.df[scaled_cols])
=======
            self.scale = scaling.fit(self.df[relevant_cols])
            temp_df = self.scale.transform(self.df[relevant_cols])
>>>>>>> 24718871
            # We define a second scaler to scale the end output
            # back to normal as models might not necessarily predict
            # other present time series values.
            targ_scale_class = self.scale.__class__
            self.targ_scaler = targ_scale_class()
            self.df[target_col] = self.targ_scaler.fit_transform(self.df[target_col])

            self.df[scaled_cols] = temp_df
        if (len(self.df) - self.df.count()).max() != 0:
            print("Error nan values detected in data. Please run interpolate ffill or bfill on data")
        self.targ_col = target_col
        self.df.to_csv("temp_df.csv")
        self.no_scale = no_scale

    def __getitem__(self, idx):
        rows = self.df.iloc[idx: self.forecast_history + idx]
        targs_idx_start = self.forecast_history + idx
        if self.no_scale:
            targ_rows = self.unscaled_df.iloc[targs_idx_start: self.forecast_length + targs_idx_start]
        else:
            targ_rows = self.df.iloc[
                targs_idx_start: self.forecast_length + targs_idx_start
            ]
        src_data = rows.to_numpy()
        src_data = torch.from_numpy(src_data).float()
        trg_dat = targ_rows.to_numpy()
        trg_dat = torch.from_numpy(trg_dat).float()
        return src_data, trg_dat

    def __len__(self) -> int:
        return (
            len(self.df.index) - self.forecast_history - self.forecast_length - 1
        )

    def inverse_scale(
        self, result_data: Union[torch.Tensor, pd.Series, np.ndarray]
    ) -> torch.Tensor:
        """Un-does the scaling of the data

        :param result_data: The data you want to unscale can handle multiple data types.
        :type result_data: Union[torch.Tensor, pd.Series, np.ndarray]
        :return: Returns the unscaled data as PyTorch tensor.
        :rtype: torch.Tensor
        """
        if isinstance(result_data, pd.Series) or isinstance(
            result_data, pd.DataFrame
        ):
            result_data_np = result_data.values
        if isinstance(result_data, torch.Tensor):
            if len(result_data.shape) > 2:
                result_data = result_data.permute(2, 0, 1).reshape(result_data.shape[2], -1)
                result_data = result_data.permute(1, 0)
            result_data_np = result_data.numpy()
        if isinstance(result_data, np.ndarray):
            result_data_np = result_data
        # print(type(result_data))
        if self.no_scale:
            return torch.from_numpy(result_data_np)
        return torch.from_numpy(
            self.targ_scaler.inverse_transform(result_data_np)
        )


class CSVTestLoader(CSVDataLoader):
    def __init__(
        self,
        df_path: str,
        forecast_total: int,
        use_real_precip=True,
        use_real_temp=True,
        target_supplied=True,
        interpolate=False,
        sort_column_clone=None,
        **kwargs
    ):
        """
        :param str df_path:
        A data loader for the test data.
        """
        super().__init__(**kwargs)
        df_path = get_data(df_path)
        self.original_df = pd.read_csv(df_path)
        if interpolate:
            self.original_df = interpolate_dict[interpolate["method"]](self.original_df, **interpolate["params"])
        if sort_column_clone:
            self.original_df = self.original_df.sort_values(by=sort_column_clone)
        print("CSV Path below")
        print(df_path)
        self.forecast_total = forecast_total
        self.use_real_temp = use_real_temp
        self.use_real_precip = use_real_precip
        self.target_supplied = target_supplied
        # Convert back to datetime and save index
        self.original_df["datetime"] = self.original_df["datetime"].astype(
            "datetime64[ns]"
        )
        self.original_df["original_index"] = self.original_df.index
        if len(self.relevant_cols3) > 0:
            self.original_df[self.relevant_cols3] = self.df[self.relevant_cols3]

    def get_from_start_date(self, forecast_start: datetime):
        dt_row = self.original_df[
            self.original_df["datetime"] == forecast_start
        ]
        revised_index = dt_row.index[0]
        return self.__getitem__(revised_index - self.forecast_history)

    def __getitem__(self, idx):
        if self.target_supplied:
            historical_rows = self.df.iloc[idx: self.forecast_history + idx]
            target_idx_start = self.forecast_history + idx
            # Why aren't we using these
            # targ_rows = self.df.iloc[
            #     target_idx_start : self.forecast_total + target_idx_start
            # ]
            all_rows_orig = self.original_df.iloc[
                idx: self.forecast_total + target_idx_start
            ].copy()
            historical_rows = torch.from_numpy(historical_rows.to_numpy())
            return historical_rows.float(), all_rows_orig, target_idx_start

    def convert_real_batches(self, the_col: str, rows_to_convert):
        """
        A helper function to return properly divided precip and temp
        values to be stacked with forecasted cfs.
        """
        the_column = torch.from_numpy(rows_to_convert[the_col].to_numpy())
        chunks = [
            the_column[
                self.forecast_length * i: self.forecast_length * (i + 1)
            ]
            for i in range(len(the_column) // self.forecast_length + 1)
        ]
        return chunks

    def convert_history_batches(
        self, the_col: Union[str, List[str]], rows_to_convert: pd.DataFrame
    ):
        """A helper function to return dataframe in batches of
        size (history_len, num_features)

        Args:
            the_col (str): column names
            rows_to_convert (pd.Dataframe): rows in a dataframe
            to be converted into batches
        """
        the_column = torch.from_numpy(rows_to_convert[the_col].to_numpy())
        chunks = [
            the_column[
                self.forecast_history * i: self.forecast_history * (i + 1)
            ]
            for i in range(len(the_column) // self.forecast_history + 1)
        ]
        return chunks

    def __len__(self) -> int:
        return (
            len(self.df.index) - self.forecast_history - self.forecast_total - 1
        )


class AEDataloader(CSVDataLoader):
    def __init__(
            self,
            file_path: str,
            relevant_cols: List,
            scaling=None,
            start_stamp: int = 0,
            target_col: List = None,
            end_stamp: int = None,
            unsqueeze_dim: int = 1,
            interpolate_param=False,
            sort_column=None):
        """
        A data loader class for autoencoders.
        Overrides __len__ and __getitem__ from generic dataloader.
        Also defaults forecast_history and forecast_length to 1. Since AE will likely only use one row.
        Same parameters as before.
        """
        super().__init__(file_path=file_path, forecast_history=1, forecast_length=1,
                         target_col=target_col, relevant_cols=relevant_cols, start_stamp=start_stamp,
                         end_stamp=end_stamp, sort_column=sort_column, interpolate_param=False)
        self.unsqueeze_dim = unsqueeze_dim

    def __len__(self):
        return len(self.df.index) - 1

    def __getitem__(self, idx: int, uuid: int = None, column_relevant: str = None):
        # Warning this assumes that data is
        if uuid:
            idx = self.original_df[self.original_df[column_relevant] == uuid].index
        target = torch.from_numpy(self.df.iloc[idx].to_numpy()).float().unsqueeze(self.unsqueeze_dim)
        if target.shape[0] == 0:
            raise ValueError("The item was not found in the index please try again")
        print(idx)
        print(target)
        return torch.from_numpy(self.df.iloc[idx].to_numpy()).float(), target


class ExtraFeatsLoader(CSVDataLoader):
    def __init__(
            self,
            time_feats: List[str],
            kwargs):
        super.__init__(**kwargs)

    def __getitem__(self, idx):
        pass

    def __len__(self):
        pass<|MERGE_RESOLUTION|>--- conflicted
+++ resolved
@@ -23,13 +23,10 @@
         gcp_service_key: Optional[str] = None,
         interpolate_param: bool = True,
         sort_column=None,
-<<<<<<< HEAD
         scaled_cols=None,
         feature_params=None
-=======
-        feature_params=None,
         no_scale=False
->>>>>>> 24718871
+
     ):
         """
         A data loader that takes a CSV file and properly batches for use in training/eval a PyTorch model
@@ -82,13 +79,9 @@
         self.unscaled_df = self.df
         if scaling is not None:
             print("scaling now")
-<<<<<<< HEAD
-            self.scale = scaling
-            temp_df = self.scale.fit_transform(self.df[scaled_cols])
-=======
-            self.scale = scaling.fit(self.df[relevant_cols])
-            temp_df = self.scale.transform(self.df[relevant_cols])
->>>>>>> 24718871
+            self.scale = scaling.fit(self.df[scaled_cols])
+            temp_df = self.scale.transform(self.df[scaled_cols])
+
             # We define a second scaler to scale the end output
             # back to normal as models might not necessarily predict
             # other present time series values.
