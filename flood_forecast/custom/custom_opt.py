
import math
import torch
from torch.optim import Optimizer
from torch.optim.optimizer import required
from torch.nn.utils import clip_grad_norm_
import logging
from typing import List
import torch.distributions as tdist

# BERTAdam see https://github.com/huggingface/transformers/blob/694e2117f33d752ae89542e70b84533c52cb9142/pytorch_pretrained_bert/optimization.py
logger = logging.getLogger(__name__)

def warmup_cosine(x, warmup=0.002):
    if x < warmup:
        return x/warmup
    return 0.5 * (1.0 + torch.cos(math.pi * x))

def warmup_constant(x, warmup=0.002):
    """ Linearly increases learning rate over `warmup`*`t_total` (as provided to BertAdam) training steps.
        Learning rate is 1. afterwards. """
    if x < warmup:
        return x/warmup
    return 1.0

def warmup_linear(x, warmup=0.002):
    """ Specifies a triangular learning rate schedule where peak is reached at `warmup`*`t_total`-th (as provided to BertAdam) training step.
        After `t_total`-th training step, learning rate is zero. """
    if x < warmup:
        return x/warmup
    return max((x-1.)/(warmup-1.), 0)

SCHEDULES = {
    'warmup_cosine':   warmup_cosine,
    'warmup_constant': warmup_constant,
    'warmup_linear':   warmup_linear,
}
<<<<<<< HEAD

class RMSELoss(torch.nn.Module):
    '''
    Returns RMSE using:
    target -> True y
    output -> Predtion by model
    source: https://discuss.pytorch.org/t/rmse-loss-function/16540/3
    '''
    def __init__(self):
        super().__init__()
        self.mse = nn.MSELoss()

    def forward(self,target,output):
        return torch.sqrt(self.mse(target,output))

class MAPELoss(torch.nn.Module):
    '''
    Returns MAPE using:
    target -> True y
    output -> Predtion by model
    '''
    def __init__(self):
        super().__init__()

    def forward(self,target,output):
        return torch.mean(torch.abs((target - output) / target))
    
=======
# Add custom loss function
class GaussianLoss(torch.nn.Module):
    def __init__(self,mu,sigma):
        """Compute the negative log likelihood of Gaussian Distribution
        From https://arxiv.org/abs/1907.00235
        """
        super(GaussianLoss, self).__init__()
        self.mu = mu
        self.sigma = sigma
    def forward(self,x):
        loss = - tdist.Normal(self.mu,self.sigma).log_prob(x)
        return torch.sum(loss)/(loss.size(0)*loss.size(1))

class QuantileLoss(torch.nn.Module):
    """From https://medium.com/the-artificial-impostor/quantile-regression-part-2-6fdbc26b2629"""
    def __init__(self, quantiles):
        super().__init__()
        self.quantiles = quantiles
        
    def forward(self, preds, target):
        assert not target.requires_grad
        assert preds.size(0) == target.size(0)
        losses = []
        for i, q in enumerate(self.quantiles):
            errors = target - preds[:, i]
            losses.append(
                torch.max(
                   (q-1) * errors, 
                   q * errors
            ).unsqueeze(1))
        loss = torch.mean(
            torch.sum(torch.cat(losses, dim=1), dim=1))
        return loss

>>>>>>> 162b3a57
class BertAdam(Optimizer):
    """Implements BERT version of Adam algorithm with weight decay fix.
    Params:
        lr: learning rate
        warmup: portion of t_total for the warmup, -1  means no warmup. Default: -1
        t_total: total number of training steps for the learning
            rate schedule, -1  means constant learning rate. Default: -1
        schedule: schedule to use for the warmup (see above). Default: 'warmup_linear'
        b1: Adams b1. Default: 0.9
        b2: Adams b2. Default: 0.999
        e: Adams epsilon. Default: 1e-6
        weight_decay: Weight decay. Default: 0.01
        max_grad_norm: Maximum norm for the gradients (-1 means no clipping). Default: 1.0
    """
    def __init__(self, params, lr=required, warmup=-1, t_total=-1, schedule='warmup_linear',
                 b1=0.9, b2=0.999, e=1e-6, weight_decay=0.01,
                 max_grad_norm=1.0):
        if lr is not required and lr < 0.0:
            raise ValueError("Invalid learning rate: {} - should be >= 0.0".format(lr))
        if schedule not in SCHEDULES:
            raise ValueError("Invalid schedule parameter: {}".format(schedule))
        if not 0.0 <= warmup < 1.0 and not warmup == -1:
            raise ValueError("Invalid warmup: {} - should be in [0.0, 1.0[ or -1".format(warmup))
        if not 0.0 <= b1 < 1.0:
            raise ValueError("Invalid b1 parameter: {} - should be in [0.0, 1.0[".format(b1))
        if not 0.0 <= b2 < 1.0:
            raise ValueError("Invalid b2 parameter: {} - should be in [0.0, 1.0[".format(b2))
        if not e >= 0.0:
            raise ValueError("Invalid epsilon value: {} - should be >= 0.0".format(e))
        defaults = dict(lr=lr, schedule=schedule, warmup=warmup, t_total=t_total,
                        b1=b1, b2=b2, e=e, weight_decay=weight_decay,
                        max_grad_norm=max_grad_norm)
        super(BertAdam, self).__init__(params, defaults)

    def get_lr(self)->List:
        lr = []
        for group in self.param_groups:
            for p in group['params']:
                state = self.state[p]
                if len(state) == 0:
                    return [0]
                if group['t_total'] != -1:
                    schedule_fct = SCHEDULES[group['schedule']]
                    lr_scheduled = group['lr'] * schedule_fct(state['step']/group['t_total'], group['warmup'])
                else:
                    lr_scheduled = group['lr']
                lr.append(lr_scheduled)
        return lr

    def step(self, closure=None):
        """Performs a single optimization step.
        Arguments:
            closure (callable, optional): A closure that reevaluates the model
                and returns the loss.
        """
        loss = None
        if closure is not None:
            loss = closure()

        warned_for_t_total = False

        for group in self.param_groups:
            for p in group['params']:
                if p.grad is None:
                    continue
                grad = p.grad.data
                if grad.is_sparse:
                    raise RuntimeError('Adam does not support sparse gradients, please consider SparseAdam instead')

                state = self.state[p]

                # State initialization
                if len(state) == 0:
                    state['step'] = 0
                    # Exponential moving average of gradient values
                    state['next_m'] = torch.zeros_like(p.data)
                    # Exponential moving average of squared gradient values
                    state['next_v'] = torch.zeros_like(p.data)

                next_m, next_v = state['next_m'], state['next_v']
                beta1, beta2 = group['b1'], group['b2']

                # Add grad clipping
                if group['max_grad_norm'] > 0:
                    clip_grad_norm_(p, group['max_grad_norm'])

                # Decay the first and second moment running average coefficient
                # In-place operations to update the averages at the same time
                next_m.mul_(beta1).add_(1 - beta1, grad)
                next_v.mul_(beta2).addcmul_(1 - beta2, grad, grad)
                update = next_m / (next_v.sqrt() + group['e'])

                # Just adding the square of the weights to the loss function is *not*
                # the correct way of using L2 regularization/weight decay with Adam,
                # since that will interact with the m and v parameters in strange ways.
                #
                # Instead we want to decay the weights in a manner that doesn't interact
                # with the m/v parameters. This is equivalent to adding the square
                # of the weights to the loss with plain (non-momentum) SGD.
                if group['weight_decay'] > 0.0:
                    update += group['weight_decay'] * p.data

                if group['t_total'] != -1:
                    schedule_fct = SCHEDULES[group['schedule']]
                    progress = state['step']/group['t_total']
                    lr_scheduled = group['lr'] * schedule_fct(progress, group['warmup'])
                    # warning for exceeding t_total (only active with warmup_linear
                    if group['schedule'] == "warmup_linear" and progress > 1. and not warned_for_t_total:
                        logger.warning(
                            "Training beyond specified 't_total' steps with schedule '{}'. Learning rate set to {}. "
                            "Please set 't_total' of {} correctly.".format(group['schedule'], lr_scheduled, self.__class__.__name__))
                        warned_for_t_total = True
                    # end warning
                else:
                    lr_scheduled = group['lr']

                update_with_lr = lr_scheduled * update
                p.data.add_(-update_with_lr)

                state['step'] += 1

                # step_size = lr_scheduled * math.sqrt(bias_correction2) / bias_correction1
                # No bias correction
                # bias_correction1 = 1 - beta1 ** state['step']
                # bias_correction2 = 1 - beta2 ** state['step']

        return loss
    <|MERGE_RESOLUTION|>--- conflicted
+++ resolved
@@ -35,7 +35,6 @@
     'warmup_constant': warmup_constant,
     'warmup_linear':   warmup_linear,
 }
-<<<<<<< HEAD
 
 class RMSELoss(torch.nn.Module):
     '''
@@ -63,7 +62,6 @@
     def forward(self,target,output):
         return torch.mean(torch.abs((target - output) / target))
     
-=======
 # Add custom loss function
 class GaussianLoss(torch.nn.Module):
     def __init__(self,mu,sigma):
@@ -98,7 +96,6 @@
             torch.sum(torch.cat(losses, dim=1), dim=1))
         return loss
 
->>>>>>> 162b3a57
 class BertAdam(Optimizer):
     """Implements BERT version of Adam algorithm with weight decay fix.
     Params:
@@ -225,5 +222,4 @@
                 # bias_correction1 = 1 - beta1 ** state['step']
                 # bias_correction2 = 1 - beta2 ** state['step']
 
-        return loss
-    +        return loss