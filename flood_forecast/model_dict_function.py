--- conflicted
+++ resolved
@@ -30,13 +30,8 @@
     "CustomTransformerDecoder": CustomTransformerDecoder,
     "DARNN": DARNN,
     "DecoderTransformer": DecoderTransformer,
-<<<<<<< HEAD
     "BasicAE": AE,
     "DeepAR": DeepAR
-
-=======
-    "BasicAE": AE
->>>>>>> 1df62249
 }
 
 pytorch_criterion_dict = {
