from flood_forecast.transformer_xl.multi_head_base import MultiAttnHeadSimple
from flood_forecast.transformer_xl.transformer_basic import SimpleTransformer, CustomTransformerDecoder
from flood_forecast.transformer_xl.transformer_xl import TransformerXL
from flood_forecast.transformer_xl.dummy_torch import DummyTorchModel
from flood_forecast.basic.linear_regression import SimpleLinearModel
from flood_forecast.basic.lstm_vanilla import LSTMForecast
from torch.optim import Adam, SGD
from torch.nn import MSELoss, SmoothL1Loss, PoissonNLLLoss
from flood_forecast.custom.custom_opt import BertAdam
from flood_forecast.basic.linear_regression import simple_decode
from flood_forecast.transformer_xl.transformer_basic import greedy_decode
from flood_forecast.da_rnn.model import DARNN 
from flood_forecast.transformer_xl.xc_attn import TransformerXCBasic
import torch

"""
Utility dictionaries to map a string to a class
"""
<<<<<<< HEAD
pytorch_model_dict = {"MultiAttnHeadSimple": MultiAttnHeadSimple, "SimpleTransformer": SimpleTransformer, 
"TransformerXL": TransformerXL, "DummyTorchModel": DummyTorchModel,  "LSTM":LSTMForecast, "SimpleLinearModel": SimpleLinearModel, 
"DARNN":DARNN, "XCTransformer":TransformerXCBasic, "CustomTransformerDecoder":CustomTransformerDecoder}
=======
pytorch_model_dict = {
    "MultiAttnHeadSimple": MultiAttnHeadSimple,
    "SimpleTransformer": SimpleTransformer,
    "TransformerXL": TransformerXL,
    "DummyTorchModel": DummyTorchModel,
    "LSTM": LSTMForecast,
    "SimpleLinearModel": SimpleLinearModel,
    "CustomTransformerDecoder": CustomTransformerDecoder}
>>>>>>> 30e6e4b3

pytorch_criterion_dict = {
    "MSE": MSELoss(),
    "SmoothL1Loss": SmoothL1Loss(),
    "PoissonNLLLoss": PoissonNLLLoss()}

evaluation_functions_dict = {"NSE": "", "MSE": ""}

decoding_functions = {"greedy_decode": greedy_decode, "simple_decode": simple_decode}

pytorch_opt_dict = {"Adam": Adam, "SGD": SGD, "BertAdam": BertAdam}

scikit_dict = {}


def generate_square_subsequent_mask(sz: int) -> torch.Tensor:
    """Generate a square mask for the sequence. The masked positions are filled with float('-inf').
        Unmasked positions are filled with float(0.0).
    """
    mask = (torch.triu(torch.ones(sz, sz)) == 1).transpose(0, 1)
    mask = mask.float().masked_fill(mask == 0, float('-inf')).masked_fill(mask == 1, float(0.0))
    return mask<|MERGE_RESOLUTION|>--- conflicted
+++ resolved
@@ -16,11 +16,6 @@
 """
 Utility dictionaries to map a string to a class
 """
-<<<<<<< HEAD
-pytorch_model_dict = {"MultiAttnHeadSimple": MultiAttnHeadSimple, "SimpleTransformer": SimpleTransformer, 
-"TransformerXL": TransformerXL, "DummyTorchModel": DummyTorchModel,  "LSTM":LSTMForecast, "SimpleLinearModel": SimpleLinearModel, 
-"DARNN":DARNN, "XCTransformer":TransformerXCBasic, "CustomTransformerDecoder":CustomTransformerDecoder}
-=======
 pytorch_model_dict = {
     "MultiAttnHeadSimple": MultiAttnHeadSimple,
     "SimpleTransformer": SimpleTransformer,
@@ -29,7 +24,6 @@
     "LSTM": LSTMForecast,
     "SimpleLinearModel": SimpleLinearModel,
     "CustomTransformerDecoder": CustomTransformerDecoder}
->>>>>>> 30e6e4b3
 
 pytorch_criterion_dict = {
     "MSE": MSELoss(),
