--- conflicted
+++ resolved
@@ -1,11 +1,8 @@
 from typing import Optional
 from google.cloud import storage
-<<<<<<< HEAD
 from google.oauth2.service_account import Credentials
 import os
-=======
 
->>>>>>> 9579d108
 
 def get_storage_client(
     service_key_path: Optional[str] = None,
@@ -14,20 +11,14 @@
     Utility function to return a properly authenticated GCS
     storage client whether working in Colab, CircleCI, or other environment.
     """
-<<<<<<< HEAD
     if service_key_path is None:
         import ast
         cred_dict = ast.literal_eval(os.environ["ENVIRONMENT_GCP"])
         credentials = Credentials.from_service_account_info(cred_dict)
         return storage.Client(credentials=credentials, project=credentials.project_id)
     else:
-=======
-    if service_key_path is not None:
->>>>>>> 9579d108
         return storage.Client.from_service_account_json(service_key_path)
-    else:
-        # CircleCI - authenticate through config
-        return storage.Client()
+
 
 
 def upload_file(
