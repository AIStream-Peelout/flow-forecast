--- conflicted
+++ resolved
@@ -17,14 +17,8 @@
         # Layer specifically to avoid NULL parameter method
         self.linear_test_layer = nn.Linear(3, 10)
 
-<<<<<<< HEAD
     def forward(self, x: torch.Tensor) -> torch.Tensor:
         """The forward pass for the dummy model
-=======
-    def forward(self, x: torch.Tensor, mask=None) -> torch.Tensor:
-        """The forward method
->>>>>>> 24718871
-
         :param x: Here the data is irrelvant. Only batch_size is grabbed
         :type x: torch.Tensor
         :param mask: [description], defaults to None
