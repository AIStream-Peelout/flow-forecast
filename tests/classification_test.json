{                 
   "model_name": "MultiAttnHeadSimple",
   "model_type": "PyTorch",
   "model_params": {
     "number_time_series":2, 
<<<<<<< HEAD
     "seq_len":5, 
=======
     "seq_len":6, 
>>>>>>> b944c5c9
     "final_layer": "Softmax",
     "output_seq_len": 1,
     "output_dim": 9
    },

    "dataset_params":
    { "class": "GeneralClassificationLoader",
      "n_classes": 9,
       "training_path": "tests/test_data/keag_small.csv",
       "validation_path": "tests/test_data/keag_small.csv",
       "test_path": "tests/test_data/keag_small.csv",
       "sequence_length":6,
       "batch_size":4,
       "forecast_history":6,
       "train_end": 300,
       "valid_start":301,
       "valid_end": 403,
       "test_end": 503,
       "target_col": ["precip"],
       "relevant_cols": ["precip", "temp", "cfs"],
       "scaler": "StandardScaler", 
       "interpolate": false
    },
    "training_params":
    {
       "criterion":"MSE",
       "optimizer": "Adam",
       "optim_params":
       {},
       "lr": 0.3,
       "epochs": 1,
       "batch_size":4
    },
    "GCS": false,
   
    "wandb": {
       "name": "flood_forecast_circleci",
       "tags": ["dummy_run", "circleci", "multi_head", "classification"],
       "project": "repo-flood_forecast"
    },
   "forward_params":{},
   "metrics":{"MASELoss":{"baseline_method":"mean"}},
   "inference_params":
   {     "num_prediction_samples": 10,
         "criterion_params":{
            "baseline_method":"mean"
         },
         "datetime_start":"2016-05-31",
          "hours_to_forecast":336, 
          "test_csv_path":"tests/test_data/keag_small.csv",
          "dataset_params":{
             "file_path": "tests/test_data/keag_small.csv",
             "forecast_history":5,
             "forecast_length":1,
             "relevant_cols": [ "precip", "temp", "cfs" ],
             "target_col": ["precip"],
             "scaling": "StandardScaler",
             "interpolate_param": false
            },
         "decoder_params":{
         "decoder_function": "simple_decode", "unsqueeze_dim": 1}
   }
   
}
    <|MERGE_RESOLUTION|>--- conflicted
+++ resolved
@@ -3,11 +3,7 @@
    "model_type": "PyTorch",
    "model_params": {
      "number_time_series":2, 
-<<<<<<< HEAD
-     "seq_len":5, 
-=======
      "seq_len":6, 
->>>>>>> b944c5c9
      "final_layer": "Softmax",
      "output_seq_len": 1,
      "output_dim": 9
