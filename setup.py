# flake8: noqa
from setuptools import setup
import os

library_folder = os.path.dirname(os.path.realpath(__file__))
requirementPath = f'{library_folder}/requirements.txt'
install_requires = []
if os.path.isfile(requirementPath):
    with open(requirementPath) as f:
        install_requires = f.read().splitlines()

dev_requirements = [
    'autopep8',
    'flake8'
]

setup(
    name='flood_forecast',
<<<<<<< HEAD
    version='0.99999998dev',
=======
    version='1.0000dev',
>>>>>>> 027fcfcd
    packages=[
        'flood_forecast',
        'flood_forecast.transformer_xl',
        'flood_forecast.preprocessing',
        'flood_forecast.da_rnn',
        "flood_forecast.basic",
        "flood_forecast.meta_models",
        "flood_forecast.gcp_integration",
        "flood_forecast.deployment",
        "flood_forecast.custom"],
    license='GPL 3.0',
    description="An open source framework for deep time series forecasting and classfication built with PyTorch.",
    long_description='Flow Forecast is the top open source deep learning for time series forecasting and classification framework. We were the original TS framework to contain models like the transformer and have now expanded to include all popular deep learning models.',
    install_requires=install_requires,
    extras_require={
        'dev': dev_requirements})<|MERGE_RESOLUTION|>--- conflicted
+++ resolved
@@ -16,11 +16,7 @@
 
 setup(
     name='flood_forecast',
-<<<<<<< HEAD
-    version='0.99999998dev',
-=======
     version='1.0000dev',
->>>>>>> 027fcfcd
     packages=[
         'flood_forecast',
         'flood_forecast.transformer_xl',
