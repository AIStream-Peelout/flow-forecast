# flake8: noqa
from setuptools import setup
import os

library_folder = os.path.dirname(os.path.realpath(__file__))
requirementPath = f'{library_folder}/requirements.txt'
install_requires = []
if os.path.isfile(requirementPath):
    with open(requirementPath) as f:
        install_requires = f.read().splitlines()

dev_requirements = [
    'autopep8',
    'flake8'
]

setup(
    name='flood_forecast',
<<<<<<< HEAD
    version='1.00dev',
=======
    version='1.0dev',
>>>>>>> df9035ec
    packages=[
        'flood_forecast',
        'flood_forecast.transformer_xl',
        'flood_forecast.preprocessing',
        'flood_forecast.da_rnn',
        "flood_forecast.basic",
        "flood_forecast.meta_models",
        "flood_forecast.gcp_integration",
        "flood_forecast.deployment",
        "flood_forecast.custom"],
    license='GPL 3.0',
    description="An open source framework for deep time series forecasting and classfication built with PyTorch.",
    long_description='Flow Forecast is the top open source deep learning for time series forecasting and classification framework. We were the original TS framework to contain models like the transformer and have now expanded to include all popular deep learning models.',
    install_requires=install_requires,
    extras_require={
        'dev': dev_requirements})<|MERGE_RESOLUTION|>--- conflicted
+++ resolved
@@ -16,11 +16,7 @@
 
 setup(
     name='flood_forecast',
-<<<<<<< HEAD
-    version='1.00dev',
-=======
     version='1.0dev',
->>>>>>> df9035ec
     packages=[
         'flood_forecast',
         'flood_forecast.transformer_xl',
