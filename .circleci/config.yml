--- conflicted
+++ resolved
@@ -23,7 +23,6 @@
           root: .
           paths:
             - .
-
   linting:
     <<: *defaults
     steps:
@@ -226,14 +225,12 @@
           name: Trainer tests
           when: always
           command: |
-<<<<<<< HEAD
             echo -e 'running da_rnn probabilistic test'
             coverage run flood_forecast/trainer.py -p tests/da_rnn_probabilistic.json
             echo -e 'running lstm probabilistic test'
             coverage run flood_forecast/trainer.py -p tests/lstm_probabilistic_test.json
             echo -e 'running probabilistic lin reg test'
             coverage run flood_forecast/trainer.py -p tests/probabilistic_linear_regression_test.json
-=======
             echo -e 'running meta-data fusion'
             coverage run flood_forecast/trainer.py -p tests/meta_data_test.json
             echo -e 'running da_rnn_test \n'
@@ -255,8 +252,6 @@
           name: upload results
           when: always
           command: bash <(curl -s https://codecov.io/bash) -cF python
-            
->>>>>>> f860ebca
 
       - store_test_results:
           path: test-results
@@ -303,7 +298,6 @@
       - store_artifacts:
           path: test-results
           destination: test-results-plot
-
 
 
 workflows:
