--- conflicted
+++ resolved
@@ -23,10 +23,6 @@
           root: .
           paths:
             - .
-<<<<<<< HEAD
-
-=======
->>>>>>> ed1b19ca
   linting:
     <<: *defaults
     steps:
@@ -256,7 +252,6 @@
             coverage run flood_forecast/trainer.py -p tests/decoder_test.json
             echo -e 'running trainer_custom_encode \n'
             coverage run flood_forecast/trainer.py -p tests/custom_encode.json
-<<<<<<< HEAD
             echo -e 'running da_rnn probabilistic test'
             coverage run flood_forecast/trainer.py -p tests/da_rnn_probabilistic.json
 
@@ -265,13 +260,6 @@
           when: always
           command: bash <(curl -s https://codecov.io/bash) -cF python
 
-
-=======
-      - run: 
-          name: upload results
-          when: always
-          command: bash <(curl -s https://codecov.io/bash) -cF python
->>>>>>> ed1b19ca
       - store_test_results:
           path: test-results
 
